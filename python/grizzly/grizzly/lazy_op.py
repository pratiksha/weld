--- conflicted
+++ resolved
@@ -40,12 +40,7 @@
         self.weld_type = weld_type
         self.dim = dim
 
-<<<<<<< HEAD
-    def evaluate(self, verbose=True, decode=True, passes=None, num_threads=1,
-                 apply_experimental_transforms=False):
-=======
     def evaluate(self, verbose=True, decode=True, num_threads=1, passes=None):
->>>>>>> 7e1cba56
         """Summary
 
         Args:
@@ -63,10 +58,5 @@
                 verbose,
                 decode,
                 passes=passes,
-<<<<<<< HEAD
-                num_threads=num_threads,
-                apply_experimental_transforms=apply_experimental_transforms)
-=======
                 num_threads=num_threads)
->>>>>>> 7e1cba56
         return self.expr