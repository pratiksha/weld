//! Vectorizes expressions in the AST.
//!
//! This transform marks expressions as vectorizable by converting expressions of type `Scalar`
//! into expressions of type `Simd`. It also modifies loops and builders to accept vector
//! arguments instead of scalar arguments.

use std::collections::HashSet;

use ast::*;
use ast::ExprKind::*;
use ast::Type::*;
use error::*;
use exprs;
use util::SymbolGenerator;

use super::predication::*;

#[cfg(test)]
use parser::*;
#[cfg(test)]
use type_inference::*;

/// Vectorize an expression.
pub fn vectorize(expr: &mut Expr<Type>) {
    let mut vectorized = false;
    // Used to create the identifiers which refer to the data items. These identifiers are
    // used to pull out the iter into a let statement. This lets us repeat the iter via an
    // identifier in the vectorized loop later. Declaring this before any transformations so
    // there is no clash of variable names.
    let mut sym_gen = SymbolGenerator::from_expression(expr);

    expr.transform_and_continue_res(&mut |ref mut expr| {
        //  The Res is a stricter-than-necessary check, but prevents us from having to check nested
        //  loops for now.
        if let Some(ref broadcast_idens) = vectorizable(expr) {
            if let For { ref iters, builder: ref init_builder, ref func } = expr.kind {
                    if let Lambda { ref params, ref body } = func.kind {
                        // This is the vectorized body.
                        let mut vectorized_body = body.clone();
                        vectorized_body.transform_and_continue(&mut |ref mut e| {
                                                                        let cont = vectorize_expr(e, broadcast_idens).unwrap();
                                                                        (None, cont)
                                                                    });

                        let mut vectorized_params = params.clone();
                        vectorized_params[2].ty = vectorized_params[2].ty.simd_type()?;

                        let vec_func = exprs::lambda_expr(vectorized_params, *vectorized_body)?;

                        let data_names = iters
                            .iter()
                            .map(|_| sym_gen.new_symbol("a"))
                            .collect::<Vec<_>>();

                        // Iterators for the vectorized loop.
                        let mut vec_iters = vec![];
                        for (e, n) in iters.iter().zip(&data_names) {
                            vec_iters.push(Iter {
                                               data: Box::new(exprs::ident_expr(n.clone(), e.data.ty.clone())?),
                                               start: e.start.clone(),
                                               end: e.end.clone(),
                                               stride: e.stride.clone(),
                                               kind: IterKind::SimdIter,
                                           });
                        }

                        // Iterators for the fringe loop. This is the same set of iterators, but with the
                        // IteratorKind changed to Fringe.
                        let fringe_iters = vec_iters
                            .iter_mut()
                            .map(|i| {
                                     let mut i = i.clone();
                                     i.kind = IterKind::FringeIter;
                                     i
                                 })
                            .collect();

                        let vectorized_loop = exprs::for_expr(vec_iters, *init_builder.clone(), vec_func, true)?;
                        let scalar_loop = exprs::for_expr(fringe_iters, vectorized_loop, *func.clone(), false)?;
                        let mut prev_expr = scalar_loop;
                        for (iter, name) in iters.iter().zip(data_names).rev() {
                            prev_expr = exprs::let_expr(name.clone(), *iter.data.clone(), prev_expr)?;
                        }

                        vectorized = true;
                        return Ok((Some(prev_expr), false));
                }
            }
        }
        // Check other expressions.
        Ok((None, true))
    });
}

<<<<<<< HEAD
=======
/// Predicate an `If` expression by checking for if(cond, merge(b, e), b) and transforms it to merge(b, select(cond, e,identity)).
pub fn predicate_merge_expr(e: &mut Expr<Type>) {
    e.transform_and_continue_res(&mut |ref mut e| {
        if !should_be_predicated(e) {
            return Ok((None, true));
        }

        // Predication for a value merged into a merger. This pattern checks for if(cond, merge(b, e), b).
        if let If { ref cond, ref on_true, ref on_false } = e.kind {
            if let Merge { ref builder, ref value } = on_true.kind {
                if let Ident(ref name) = on_false.kind {
                    if let Ident(ref name2) = builder.kind {
                        if name == name2 {
                            if let Builder(ref bk, _) = builder.ty {
                                // Merge in the identity element if the predicate fails (effectively merging in nothing)
                                let (ty, op) = match *bk {
                                    BuilderKind::Merger(ref ty, ref op) => (ty, op),
                                    BuilderKind::DictMerger(_, ref ty2, ref op) => (ty2, op),
                                    BuilderKind::VecMerger(ref ty, ref op) => (ty, op),
                                    _ => {
                                        return Ok((None, true));
                                    }
                                };

                                let identity = get_id_element(ty.as_ref(), op)?;
                                match identity {
                                    Some(x) => {
                                        match *bk {
                                            BuilderKind::Merger(_, _)
                                                | BuilderKind::VecMerger(_, _) => {
                                                /* Change if(cond, merge(b, e), b) => 
                                                merge(b, select(cond, e, identity). */
                                                let expr = exprs::merge_expr(*builder.clone(),
                                                                             exprs::select_expr(
                                                                                 *cond.clone(),
                                                                                 *value.clone(), x)?)?;
                                                return Ok((Some(expr), true));
                                                
                                            },
                                            BuilderKind::DictMerger(_, _, _) => {
                                                /* For dictmerger, need to match identity element 
                                                back to the key. */
                                                let sel_expr = make_select_for_kv(*cond.clone(),
                                                                                  *value.clone(),
                                                                                  x)?;
                                                return Ok((sel_expr, true))
                                            }
                                            _ => {
                                                return Ok((None, true));
                                            }
                                        }
                                    }
                                    None => {
                                        return Ok((None, true));
                                    }
                                };

                            }
                        }
                    }
                }
            }
        }
        Ok((None, true))
    });
}

/// Predicate an `If` expression by checking for if(cond, scalar1, scalar2) and transforms it to select(cond, scalar1, scalar2).
pub fn predicate_simple_expr(e: &mut Expr<Type>) {
    e.transform_and_continue_res(&mut |ref mut e| {
        if !should_be_predicated(e) {
            return Ok((None, true));
        }

        // This pattern checks for if(cond, scalar1, scalar2).
        if let If { ref cond, ref on_true, ref on_false } = e.kind {
            // Check if any sub-expression has a builder; if so bail out in order to not break linearity.
            let mut safe = true;
            on_true.traverse(&mut |ref sub_expr| if sub_expr.kind.is_builder_expr() {
                safe = false;
            });
            on_false.traverse(&mut |ref sub_expr| if sub_expr.kind.is_builder_expr() {
                safe = false;
            });
            if !safe {
                return Ok((None, true));
            }

            if let Scalar(_) = on_true.ty {
                if let Scalar(_) = on_false.ty {
                    let expr = exprs::select_expr(*cond.clone(), *on_true.clone(), *on_false.clone())?;
                    return Ok((Some(expr), true));
                }
            }
        }
        Ok((None, true))
    });
}

/// Convert logical operators to bitwise operators.
pub fn convert_to_bitwise(expr: &mut TypedExpr) {
    use ast::BinOpKind::*;
    expr.transform_up(&mut |ref mut expr| {
        if !should_be_predicated(expr) {
            return None;
        }
        match expr.kind {
            BinOp { ref mut kind, .. } if *kind == LogicalAnd => {
                *kind = BitwiseAnd;
            }
            BinOp { ref mut kind, .. } if *kind == LogicalOr => {
                *kind = BitwiseOr;
            }
            _ => ()
        };
        None
    })
}

>>>>>>> 7e1cba56
/// Returns `true` if this is a set of iterators we can vectorize, `false` otherwise.
///
/// We can vectorize an iterator if all of its iterators consume the entire collection.
fn vectorizable_iters(iters: &Vec<Iter<Type>>) -> bool {
    iters.iter().all(|ref iter| {
        iter.start.is_none() && iter.end.is_none() && iter.stride.is_none() && match iter.data.ty {
            Vector(ref elem) if elem.is_scalar() => true,
            _ => false,
        }
    })
}

/// Vectorizes an expression in-place, also changing its type if needed.
fn vectorize_expr(e: &mut Expr<Type>, broadcast_idens: &HashSet<Symbol>) -> WeldResult<bool> {
    let mut new_expr = None;
    let mut cont = true;

    match e.kind {
        Literal(_) => {
            e.ty = e.ty.simd_type()?;
        }
        Ident(ref name) => {
            if let Scalar(_) = e.ty {
                //  The identifier is a scalar defined outside the loop body, so we need to broadcast
                //  it into a vector.
                if broadcast_idens.contains(&name) {
                    // Don't continue if we replace this expression.
                    new_expr = Some(exprs::broadcast_expr(e.clone())?);
                    cont = false;
                } else {
                    e.ty = e.ty.simd_type()?;
                }
            } else if let Struct(_) = e.ty {
                e.ty = e.ty.simd_type()?;
            }
        }
        Let { .. } => {
            e.ty = e.ty.simd_type()?;
        }
        GetField { .. } => {
            e.ty = e.ty.simd_type()?;
        }
        UnaryOp { .. } => {
            e.ty = e.ty.simd_type()?;
        }
        BinOp { .. } => {
            e.ty = e.ty.simd_type()?;
        }
        Select { .. } => {
            e.ty = e.ty.simd_type()?;
        }
        MakeStruct { .. } => {
            e.ty = e.ty.simd_type()?;
        }
        _ => {}
    }

    if new_expr.is_some() {
        *e = new_expr.unwrap();
    }
    Ok(cont)
}

fn vectorizable_newbuilder(expr: &TypedExpr) -> bool {
    if let NewBuilder(_) = expr.kind {
        return true;
    }
    if let MakeStruct { ref elems } = expr.kind {
        return elems.iter().all(|ref e| vectorizable_newbuilder(e));
    }
    false
}

/// Checks basic vectorizability for a loop - this is a strong check which ensure that the only
/// expressions which appear in a function body are vectorizable expressions (see
/// `docs/internals/vectorization.md` for details)
fn vectorizable(for_loop: &Expr<Type>) -> Option<HashSet<Symbol>> {
    if let For { ref iters, builder: ref init_builder, ref func } = for_loop.kind {
        // Check if the iterators are consumed.
        if vectorizable_iters(&iters) {
            // Check if the builder is newly initialized.
            if vectorizable_newbuilder(init_builder) {
                // Check the loop function.
                if let Lambda { ref params, ref body } = func.kind {
                    let mut passed = true;

                    // Identifiers defined within the loop.
                    let mut defined_in_loop = HashSet::new();
                    for param in params.iter() {
                        defined_in_loop.insert(param.name.clone());
                    }

                    // Check if subexpressions in the body are all vectorizable.
                    body.traverse(&mut |f| {
                        if passed {
                            match f.kind {
                                Literal(_) => {}

                                Ident(ref name) => {
                                    if f.ty == params[1].ty && *name == params[1].name {
                                        // Used an index expression in the loop body.
                                        passed = false;
                                    }
                                }

                                UnaryOp { .. } => {}
                                BinOp { .. } => {}

                                Let { ref name, .. } => {
                                    defined_in_loop.insert(name.clone());
                                }

                                // TODO: do we want to allow all GetFields and MakeStructs, or look inside them?
                                GetField { .. } => {}

                                MakeStruct { .. } => {}

                                Merge { .. } => {}

                                Select { .. } => {}

                                _ => {
                                    passed = false;
                                }
                            }
                        }
                    });

                    if !passed {
                        trace!("Vectorization failed due to unsupported expression in loop body");
                        return None;
                    }

                    // If the data in the vector is not a Scalar, we can't vectorize it.
                    let mut check_arg_ty = false;
                    if let Scalar(_) = params[2].ty {
                        check_arg_ty = true;
                    } else if let Struct(ref field_tys) = params[2].ty {
                        if field_tys
                               .iter()
                               .all(|t| match *t {
                                        Scalar(_) => true,
                                        _ => false,
                                    }) {
                            check_arg_ty = true;
                        }
                    }

                    if !check_arg_ty {
                        trace!("Vectorization failed due to unsupported type");
                        return None;
                    }

                    let mut idens = HashSet::new();

                    // Check if there are identifiers defined outside the loop. If so, we need to
                    // broadcast them to vectorize them.
                    let mut passed = true;
                    body.traverse(&mut |e| match e.kind {
                                           Ident(ref name) if !defined_in_loop.contains(name) => {
                                               if let Scalar(_) = e.ty {
                                                   idens.insert(name.clone());
                                               } else {
                                                   passed = false;
                                               }
                                           }
                                           _ => {}
                                       });

                    if !passed {
                        trace!("Unsupported pattern: non-scalar identifier that must be broadcast");
                        return None;
                    }
                    return Some(idens);
                }
            }
        }
    }
    trace!("Vectorization failed due to unsupported pattern");
    None
}

<<<<<<< HEAD
=======
fn should_be_predicated(e: &mut Expr<Type>) -> bool {
    true
    //e.annotations.predicate()
}

fn get_id_element(ty: &Type, op: &BinOpKind) -> WeldResult<Option<Expr<Type>>> {
    let ref sk = match *ty {
        Scalar(sk) => sk,
        _ => {
            return Ok(None);
        }
    };

    /* Dummy element to merge when predicate fails. */
    let identity = match *op {
        BinOpKind::Add => {
            match *sk {
                ScalarKind::I8 => exprs::literal_expr(LiteralKind::I8Literal(0))?,
                ScalarKind::I32 => exprs::literal_expr(LiteralKind::I32Literal(0))?,
                ScalarKind::I64 => exprs::literal_expr(LiteralKind::I64Literal(0))?,
                ScalarKind::F32 => exprs::literal_expr(LiteralKind::F32Literal(0f32.to_bits()))?,
                ScalarKind::F64 => exprs::literal_expr(LiteralKind::F64Literal(0f64.to_bits()))?,
                _ => {
                    return Ok(None);
                }
            }
        }
        BinOpKind::Multiply => {
            match *sk {
                ScalarKind::I8 => exprs::literal_expr(LiteralKind::I8Literal(1))?,
                ScalarKind::I32 => exprs::literal_expr(LiteralKind::I32Literal(1))?,
                ScalarKind::I64 => exprs::literal_expr(LiteralKind::I64Literal(1))?,
                ScalarKind::F32 => exprs::literal_expr(LiteralKind::F32Literal(1f32.to_bits()))?,
                ScalarKind::F64 => exprs::literal_expr(LiteralKind::F64Literal(1f64.to_bits()))?,
                _ => {
                    return Ok(None);
                }
            }
        }
        _ => {
            return Ok(None);
        }
    };
    Ok(Some(identity))
}

fn make_select_for_kv(cond:  Expr<Type>,
                      kv:    Expr<Type>,
                      ident: Expr<Type>) -> WeldResult<Option<Expr<Type>>> {
    let mut sym_gen = SymbolGenerator::from_expression(&kv);
    let name = sym_gen.new_symbol("k");
    
    let kv_struct = exprs::ident_expr(name.clone(), kv.ty.clone())?;
    let kv_ident = exprs::makestruct_expr(vec![exprs::getfield_expr(kv_struct.clone(), 0)?, ident])?; // use the original key and the identity as the value
    
    let sel = exprs::select_expr(cond, kv_struct, kv_ident)?;
    let le = exprs::let_expr(name, kv, sel)?; /* avoid copying key */
    return Ok(Some(le))
}



>>>>>>> 7e1cba56
/// Parse and perform type inference on an expression.
#[cfg(test)]
fn typed_expr(code: &str) -> TypedExpr {
    let mut e = parse_expr(code).unwrap();
    assert!(infer_types(&mut e).is_ok());
    e.to_typed().unwrap()
}

/// Check whether a function has a vectorized Merge call. We'll use this to check whether function
/// bodies got vectorized.
#[cfg(test)]
fn has_vectorized_merge(expr: &TypedExpr) -> bool {
    let mut found = false;
    expr.traverse(&mut |ref e| if let Merge { ref value, .. } = e.kind {
                           found |= value.ty.is_simd();
                       });
    found
}

#[test]
fn simple_merger() {
    let mut e = typed_expr("|v:vec[i32]| result(for(v, merger[i32,+], |b,i,e| merge(b,e+1)))");
    vectorize(&mut e);
    assert!(has_vectorized_merge(&e));
}

#[test]
fn predicated_merger() {
    let mut e = typed_expr("|v:vec[i32]| result(for(v, merger[i32,+], |b,i,e| @(predicate:true)if(e>0, merge(b,e), b)))");
    predicate_merge_expr(&mut e);
    vectorize(&mut e);
    assert!(has_vectorized_merge(&e));
}

#[test]
fn unpredicated_merger() {
    // This one shouldn't be vectorized since we didn't predicate it.
    let mut e = typed_expr("|v:vec[i32]| result(for(v, merger[i32,+], |b,i,e| if(e>0, merge(b,e), b)))");
    vectorize(&mut e);
    assert!(!has_vectorized_merge(&e));
}

#[test]
fn simple_appender() {
    let mut e = typed_expr("|v:vec[i32]| result(for(v, appender[i32], |b,i,e| merge(b,e+1)))");
    vectorize(&mut e);
    assert!(has_vectorized_merge(&e));
}

#[test]
fn predicated_appender() {
    // This code should NOT be vectorized because we can't predicate merges into vecbuilder.
    let mut e = typed_expr("|v:vec[i32]| result(for(v, appender[i32], |b,i,e| @(predicate:true)if(e>0, merge(b,e), b)))");
    predicate_merge_expr(&mut e);
    vectorize(&mut e);
    assert!(!has_vectorized_merge(&e));
}

#[test]
fn non_vectorizable_type() {
    // This code should NOT be vectorized because we can't vectorize merges of vectors.
    let mut e = typed_expr("|v:vec[i32]| result(for(v, appender[vec[i32]], |b,i,e| merge(b,v)))");
    vectorize(&mut e);
    assert!(!has_vectorized_merge(&e));
}

#[test]
fn non_vectorizable_expr() {
    // This code should NOT be vectorized because we can't vectorize lookup().
    let mut e = typed_expr("|v:vec[i32]| result(for(v, appender[i32], |b,i,e| merge(b,lookup(v,i))))");
    vectorize(&mut e);
    assert!(!has_vectorized_merge(&e));
}

#[test]
fn zipped_input() {
    let mut e = typed_expr("|v:vec[i32]| result(for(zip(v,v), appender[i32], |b,i,e| merge(b,e.$0+e.$1)))");
    vectorize(&mut e);
    assert!(has_vectorized_merge(&e));
}

#[test]
fn zips_in_body() {
    let mut e = typed_expr("|v:vec[i32]| result(for(v, dictmerger[{i32,i32},i32,+], |b,i,e| merge(b,{{e,e},e})))");
    vectorize(&mut e);
    assert!(has_vectorized_merge(&e));
}<|MERGE_RESOLUTION|>--- conflicted
+++ resolved
@@ -92,107 +92,6 @@
     });
 }
 
-<<<<<<< HEAD
-=======
-/// Predicate an `If` expression by checking for if(cond, merge(b, e), b) and transforms it to merge(b, select(cond, e,identity)).
-pub fn predicate_merge_expr(e: &mut Expr<Type>) {
-    e.transform_and_continue_res(&mut |ref mut e| {
-        if !should_be_predicated(e) {
-            return Ok((None, true));
-        }
-
-        // Predication for a value merged into a merger. This pattern checks for if(cond, merge(b, e), b).
-        if let If { ref cond, ref on_true, ref on_false } = e.kind {
-            if let Merge { ref builder, ref value } = on_true.kind {
-                if let Ident(ref name) = on_false.kind {
-                    if let Ident(ref name2) = builder.kind {
-                        if name == name2 {
-                            if let Builder(ref bk, _) = builder.ty {
-                                // Merge in the identity element if the predicate fails (effectively merging in nothing)
-                                let (ty, op) = match *bk {
-                                    BuilderKind::Merger(ref ty, ref op) => (ty, op),
-                                    BuilderKind::DictMerger(_, ref ty2, ref op) => (ty2, op),
-                                    BuilderKind::VecMerger(ref ty, ref op) => (ty, op),
-                                    _ => {
-                                        return Ok((None, true));
-                                    }
-                                };
-
-                                let identity = get_id_element(ty.as_ref(), op)?;
-                                match identity {
-                                    Some(x) => {
-                                        match *bk {
-                                            BuilderKind::Merger(_, _)
-                                                | BuilderKind::VecMerger(_, _) => {
-                                                /* Change if(cond, merge(b, e), b) => 
-                                                merge(b, select(cond, e, identity). */
-                                                let expr = exprs::merge_expr(*builder.clone(),
-                                                                             exprs::select_expr(
-                                                                                 *cond.clone(),
-                                                                                 *value.clone(), x)?)?;
-                                                return Ok((Some(expr), true));
-                                                
-                                            },
-                                            BuilderKind::DictMerger(_, _, _) => {
-                                                /* For dictmerger, need to match identity element 
-                                                back to the key. */
-                                                let sel_expr = make_select_for_kv(*cond.clone(),
-                                                                                  *value.clone(),
-                                                                                  x)?;
-                                                return Ok((sel_expr, true))
-                                            }
-                                            _ => {
-                                                return Ok((None, true));
-                                            }
-                                        }
-                                    }
-                                    None => {
-                                        return Ok((None, true));
-                                    }
-                                };
-
-                            }
-                        }
-                    }
-                }
-            }
-        }
-        Ok((None, true))
-    });
-}
-
-/// Predicate an `If` expression by checking for if(cond, scalar1, scalar2) and transforms it to select(cond, scalar1, scalar2).
-pub fn predicate_simple_expr(e: &mut Expr<Type>) {
-    e.transform_and_continue_res(&mut |ref mut e| {
-        if !should_be_predicated(e) {
-            return Ok((None, true));
-        }
-
-        // This pattern checks for if(cond, scalar1, scalar2).
-        if let If { ref cond, ref on_true, ref on_false } = e.kind {
-            // Check if any sub-expression has a builder; if so bail out in order to not break linearity.
-            let mut safe = true;
-            on_true.traverse(&mut |ref sub_expr| if sub_expr.kind.is_builder_expr() {
-                safe = false;
-            });
-            on_false.traverse(&mut |ref sub_expr| if sub_expr.kind.is_builder_expr() {
-                safe = false;
-            });
-            if !safe {
-                return Ok((None, true));
-            }
-
-            if let Scalar(_) = on_true.ty {
-                if let Scalar(_) = on_false.ty {
-                    let expr = exprs::select_expr(*cond.clone(), *on_true.clone(), *on_false.clone())?;
-                    return Ok((Some(expr), true));
-                }
-            }
-        }
-        Ok((None, true))
-    });
-}
-
 /// Convert logical operators to bitwise operators.
 pub fn convert_to_bitwise(expr: &mut TypedExpr) {
     use ast::BinOpKind::*;
@@ -213,7 +112,6 @@
     })
 }
 
->>>>>>> 7e1cba56
 /// Returns `true` if this is a set of iterators we can vectorize, `false` otherwise.
 ///
 /// We can vectorize an iterator if all of its iterators consume the entire collection.
@@ -396,71 +294,6 @@
     None
 }
 
-<<<<<<< HEAD
-=======
-fn should_be_predicated(e: &mut Expr<Type>) -> bool {
-    true
-    //e.annotations.predicate()
-}
-
-fn get_id_element(ty: &Type, op: &BinOpKind) -> WeldResult<Option<Expr<Type>>> {
-    let ref sk = match *ty {
-        Scalar(sk) => sk,
-        _ => {
-            return Ok(None);
-        }
-    };
-
-    /* Dummy element to merge when predicate fails. */
-    let identity = match *op {
-        BinOpKind::Add => {
-            match *sk {
-                ScalarKind::I8 => exprs::literal_expr(LiteralKind::I8Literal(0))?,
-                ScalarKind::I32 => exprs::literal_expr(LiteralKind::I32Literal(0))?,
-                ScalarKind::I64 => exprs::literal_expr(LiteralKind::I64Literal(0))?,
-                ScalarKind::F32 => exprs::literal_expr(LiteralKind::F32Literal(0f32.to_bits()))?,
-                ScalarKind::F64 => exprs::literal_expr(LiteralKind::F64Literal(0f64.to_bits()))?,
-                _ => {
-                    return Ok(None);
-                }
-            }
-        }
-        BinOpKind::Multiply => {
-            match *sk {
-                ScalarKind::I8 => exprs::literal_expr(LiteralKind::I8Literal(1))?,
-                ScalarKind::I32 => exprs::literal_expr(LiteralKind::I32Literal(1))?,
-                ScalarKind::I64 => exprs::literal_expr(LiteralKind::I64Literal(1))?,
-                ScalarKind::F32 => exprs::literal_expr(LiteralKind::F32Literal(1f32.to_bits()))?,
-                ScalarKind::F64 => exprs::literal_expr(LiteralKind::F64Literal(1f64.to_bits()))?,
-                _ => {
-                    return Ok(None);
-                }
-            }
-        }
-        _ => {
-            return Ok(None);
-        }
-    };
-    Ok(Some(identity))
-}
-
-fn make_select_for_kv(cond:  Expr<Type>,
-                      kv:    Expr<Type>,
-                      ident: Expr<Type>) -> WeldResult<Option<Expr<Type>>> {
-    let mut sym_gen = SymbolGenerator::from_expression(&kv);
-    let name = sym_gen.new_symbol("k");
-    
-    let kv_struct = exprs::ident_expr(name.clone(), kv.ty.clone())?;
-    let kv_ident = exprs::makestruct_expr(vec![exprs::getfield_expr(kv_struct.clone(), 0)?, ident])?; // use the original key and the identity as the value
-    
-    let sel = exprs::select_expr(cond, kv_struct, kv_ident)?;
-    let le = exprs::let_expr(name, kv, sel)?; /* avoid copying key */
-    return Ok(Some(le))
-}
-
-
-
->>>>>>> 7e1cba56
 /// Parse and perform type inference on an expression.
 #[cfg(test)]
 fn typed_expr(code: &str) -> TypedExpr {
