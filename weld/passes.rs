--- conflicted
+++ resolved
@@ -80,14 +80,10 @@
                  "loop-fusion", false));
         m.insert("infer-size",
                  Pass::new(vec![size_inference::infer_size],
-<<<<<<< HEAD
                  "infer-size", false));
-=======
-                 "infer-size"));
         m.insert("short-circuit-booleans",
                  Pass::new(vec![short_circuit::short_circuit_booleans],
                  "short-circuit-booleans"));
->>>>>>> af02d00e
         m.insert("predicate",
                  Pass::new(vec![predication::predicate],
                            "predicate", false));
