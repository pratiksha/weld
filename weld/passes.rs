use super::ast::*;
use super::error::*;

use super::transforms::loop_fusion;
use super::transforms::loop_fusion_2;
use super::transforms::inliner;
use super::transforms::size_inference;
use super::transforms::short_circuit;
use super::transforms::annotator;
use super::transforms::vectorizer;
<<<<<<< HEAD
use super::transforms::predication;
use super::transforms::measurement;
=======
use super::transforms::unroller;
>>>>>>> 10aa7699

use super::expr_hash::*;

use std::collections::HashMap;

<<<<<<< HEAD
pub struct Pass {
    transforms: Vec<fn(&mut Expr<Type>)>,
    pass_name: String,
    execute_once: bool,
}

/// Manually implement Clone for Pass because it cannot be #derived due to the fn type inside it.
impl Clone for Pass {
    fn clone(&self) -> Pass {
        Pass {
            transforms: self.transforms.iter().map(|p| *p).collect::<Vec<_>>(),
            pass_name: self.pass_name.clone(),
            execute_once: self.execute_once.clone(),
=======
pub type PassFn = fn(&mut Expr<Type>);

/// A single IR to IR transformation.
pub struct Transformation {
    pub func: PassFn,
    pub experimental: bool,
}

/// Manually implement Clone for Transformation because it cannot be #derived due to the fn type inside it.
impl Clone for Transformation {
    fn clone(&self) -> Transformation {
        Transformation {
            func: self.func,
            experimental: self.experimental,
        }
    }
}

impl Transformation {
    pub fn new(func: PassFn) -> Transformation {
        Transformation {
            func: func,
            experimental: false,
        }
    }

    pub fn new_experimental(func: PassFn) -> Transformation {
        Transformation {
            func: func,
            experimental: true,
>>>>>>> 10aa7699
        }
    }
}

#[derive(Clone)]
pub struct Pass {
    transforms: Vec<Transformation>,
    pass_name: String,
}

impl Pass {
<<<<<<< HEAD
    pub fn new(transforms: Vec<fn(&mut Expr<Type>)>, pass_name: &'static str,
               execute_once: bool) -> Pass {
        return Pass {
            transforms: transforms,
            pass_name: String::from(pass_name),
            execute_once: execute_once,
        };
=======
    pub fn new(transforms: Vec<Transformation>, pass_name: &'static str) -> Pass {
        Pass {
            transforms: transforms,
            pass_name: String::from(pass_name),
        }
>>>>>>> 10aa7699
    }

    pub fn transform(&self, mut expr: &mut Expr<Type>, use_experimental: bool) -> WeldResult<()> {
        let mut continue_pass = true;
        let mut before = ExprHash::from(expr)?.value();
        while continue_pass {
            for transform in self.transforms.iter() {
                // Skip experimental transformations unless the flag is explicitly set.
                if transform.experimental && !use_experimental {
                    continue;
                }
                (transform.func)(&mut expr);
            }
            let after = ExprHash::from(expr)?.value();
            continue_pass = !(before == after);
            before = after;

            if self.execute_once {
                continue_pass = false;
            }
        }
        Ok(())
    }

    pub fn pass_name(&self) -> String {
        self.pass_name.clone()
    }
}

lazy_static! {
    pub static ref OPTIMIZATION_PASSES: HashMap<&'static str, Pass> = {
        let mut m = HashMap::new();
        m.insert("inline-apply",
<<<<<<< HEAD
                 Pass::new(vec![inliner::inline_apply], "inline-apply", false));
        m.insert("inline-let",
                 Pass::new(vec![inliner::inline_let], "inline-let", false));
        m.insert("inline-zip",
                 Pass::new(vec![inliner::inline_zips], "inline-zip", false));
        m.insert("loop-fusion",
                 Pass::new(vec![loop_fusion::fuse_loops_horizontal,
                                loop_fusion::fuse_loops_vertical,
                                inliner::inline_get_field],
                 "loop-fusion", false));
        m.insert("infer-size",
                 Pass::new(vec![size_inference::infer_size],
                 "infer-size", false));
        m.insert("short-circuit-booleans",
                 Pass::new(vec![short_circuit::short_circuit_booleans],
                 "short-circuit-booleans", false));
        m.insert("predicate",
                 Pass::new(vec![predication::predicate],
                           "predicate", false));
        m.insert("measurement",
                 Pass::new(vec![measurement::generate_measurement_branch],
                 "measurement", true));
        m.insert("vectorize",
                 Pass::new(vec![vectorizer::vectorize],
                 "vectorize", false));
        m.insert("fix-iterate",
                 Pass::new(vec![annotator::force_iterate_parallel_fors],
                 "fix-iterate", false));

=======
                 Pass::new(vec![Transformation::new(inliner::inline_apply)], "inline-apply"));
        m.insert("inline-let",
                 Pass::new(vec![Transformation::new(inliner::inline_let)], "inline-let"));
        m.insert("inline-zip",
                 Pass::new(vec![Transformation::new(inliner::inline_zips)], "inline-zip"));
        m.insert("loop-fusion",
                 Pass::new(vec![Transformation::new(loop_fusion::fuse_loops_vertical),
                                Transformation::new(loop_fusion_2::fuse_loops_2),
                                Transformation::new(loop_fusion_2::move_merge_before_let),
                                Transformation::new(inliner::inline_get_field),
                                Transformation::new(inliner::inline_let),
                                Transformation::new_experimental(loop_fusion_2::aggressive_inline_let),
                                Transformation::new_experimental(loop_fusion_2::merge_makestruct_loops)],
                 "loop-fusion"));
        m.insert("unroll-static-loop",
                 Pass::new(vec![Transformation::new(unroller::unroll_static_loop)],
                 "unroll-static-loop"));
        m.insert("infer-size",
                 Pass::new(vec![Transformation::new(size_inference::infer_size)],
                 "infer-size"));
        m.insert("short-circuit-booleans",
                 Pass::new(vec![Transformation::new(short_circuit::short_circuit_booleans)],
                 "short-circuit-booleans"));
        m.insert("predicate",
                 Pass::new(vec![Transformation::new(vectorizer::predicate_merge_expr),
                                Transformation::new(vectorizer::predicate_simple_expr)],
                 "predicate"));
        m.insert("vectorize",
                 Pass::new(vec![Transformation::new(vectorizer::vectorize)],
                 "vectorize"));
        m.insert("fix-iterate",
                 Pass::new(vec![Transformation::new(annotator::force_iterate_parallel_fors)],
                 "fix-iterate"));
>>>>>>> 10aa7699
        m
    };
}<|MERGE_RESOLUTION|>--- conflicted
+++ resolved
@@ -8,32 +8,14 @@
 use super::transforms::short_circuit;
 use super::transforms::annotator;
 use super::transforms::vectorizer;
-<<<<<<< HEAD
 use super::transforms::predication;
 use super::transforms::measurement;
-=======
 use super::transforms::unroller;
->>>>>>> 10aa7699
 
 use super::expr_hash::*;
 
 use std::collections::HashMap;
 
-<<<<<<< HEAD
-pub struct Pass {
-    transforms: Vec<fn(&mut Expr<Type>)>,
-    pass_name: String,
-    execute_once: bool,
-}
-
-/// Manually implement Clone for Pass because it cannot be #derived due to the fn type inside it.
-impl Clone for Pass {
-    fn clone(&self) -> Pass {
-        Pass {
-            transforms: self.transforms.iter().map(|p| *p).collect::<Vec<_>>(),
-            pass_name: self.pass_name.clone(),
-            execute_once: self.execute_once.clone(),
-=======
 pub type PassFn = fn(&mut Expr<Type>);
 
 /// A single IR to IR transformation.
@@ -64,7 +46,6 @@
         Transformation {
             func: func,
             experimental: true,
->>>>>>> 10aa7699
         }
     }
 }
@@ -73,24 +54,17 @@
 pub struct Pass {
     transforms: Vec<Transformation>,
     pass_name: String,
+    execute_once: bool,
 }
 
 impl Pass {
-<<<<<<< HEAD
-    pub fn new(transforms: Vec<fn(&mut Expr<Type>)>, pass_name: &'static str,
+    pub fn new(transforms: Vec<Transformation>, pass_name: &'static str,
                execute_once: bool) -> Pass {
         return Pass {
             transforms: transforms,
             pass_name: String::from(pass_name),
             execute_once: execute_once,
         };
-=======
-    pub fn new(transforms: Vec<Transformation>, pass_name: &'static str) -> Pass {
-        Pass {
-            transforms: transforms,
-            pass_name: String::from(pass_name),
-        }
->>>>>>> 10aa7699
     }
 
     pub fn transform(&self, mut expr: &mut Expr<Type>, use_experimental: bool) -> WeldResult<()> {
@@ -107,14 +81,10 @@
             let after = ExprHash::from(expr)?.value();
             continue_pass = !(before == after);
             before = after;
-
-            if self.execute_once {
-                continue_pass = false;
-            }
         }
         Ok(())
     }
-
+    
     pub fn pass_name(&self) -> String {
         self.pass_name.clone()
     }
@@ -124,42 +94,11 @@
     pub static ref OPTIMIZATION_PASSES: HashMap<&'static str, Pass> = {
         let mut m = HashMap::new();
         m.insert("inline-apply",
-<<<<<<< HEAD
-                 Pass::new(vec![inliner::inline_apply], "inline-apply", false));
+                 Pass::new(vec![Transformation::new(inliner::inline_apply)], "inline-apply", false));
         m.insert("inline-let",
-                 Pass::new(vec![inliner::inline_let], "inline-let", false));
+                 Pass::new(vec![Transformation::new(inliner::inline_let)], "inline-let", false));
         m.insert("inline-zip",
-                 Pass::new(vec![inliner::inline_zips], "inline-zip", false));
-        m.insert("loop-fusion",
-                 Pass::new(vec![loop_fusion::fuse_loops_horizontal,
-                                loop_fusion::fuse_loops_vertical,
-                                inliner::inline_get_field],
-                 "loop-fusion", false));
-        m.insert("infer-size",
-                 Pass::new(vec![size_inference::infer_size],
-                 "infer-size", false));
-        m.insert("short-circuit-booleans",
-                 Pass::new(vec![short_circuit::short_circuit_booleans],
-                 "short-circuit-booleans", false));
-        m.insert("predicate",
-                 Pass::new(vec![predication::predicate],
-                           "predicate", false));
-        m.insert("measurement",
-                 Pass::new(vec![measurement::generate_measurement_branch],
-                 "measurement", true));
-        m.insert("vectorize",
-                 Pass::new(vec![vectorizer::vectorize],
-                 "vectorize", false));
-        m.insert("fix-iterate",
-                 Pass::new(vec![annotator::force_iterate_parallel_fors],
-                 "fix-iterate", false));
-
-=======
-                 Pass::new(vec![Transformation::new(inliner::inline_apply)], "inline-apply"));
-        m.insert("inline-let",
-                 Pass::new(vec![Transformation::new(inliner::inline_let)], "inline-let"));
-        m.insert("inline-zip",
-                 Pass::new(vec![Transformation::new(inliner::inline_zips)], "inline-zip"));
+                 Pass::new(vec![Transformation::new(inliner::inline_zips)], "inline-zip", false));
         m.insert("loop-fusion",
                  Pass::new(vec![Transformation::new(loop_fusion::fuse_loops_vertical),
                                 Transformation::new(loop_fusion_2::fuse_loops_2),
@@ -168,27 +107,29 @@
                                 Transformation::new(inliner::inline_let),
                                 Transformation::new_experimental(loop_fusion_2::aggressive_inline_let),
                                 Transformation::new_experimental(loop_fusion_2::merge_makestruct_loops)],
-                 "loop-fusion"));
+                 "loop-fusion", false));
         m.insert("unroll-static-loop",
                  Pass::new(vec![Transformation::new(unroller::unroll_static_loop)],
-                 "unroll-static-loop"));
+                 "unroll-static-loop", false));
         m.insert("infer-size",
                  Pass::new(vec![Transformation::new(size_inference::infer_size)],
-                 "infer-size"));
+                 "infer-size", false));
         m.insert("short-circuit-booleans",
                  Pass::new(vec![Transformation::new(short_circuit::short_circuit_booleans)],
-                 "short-circuit-booleans"));
+                 "short-circuit-booleans", false));
+        m.insert("measurement",
+                 Pass::new(vec![Transformation::new(measurement::generate_measurement_branch)],
+                 "measurement", true));
         m.insert("predicate",
-                 Pass::new(vec![Transformation::new(vectorizer::predicate_merge_expr),
-                                Transformation::new(vectorizer::predicate_simple_expr)],
-                 "predicate"));
+                 Pass::new(vec![Transformation::new(predication::predicate_merge_expr),
+                                Transformation::new(predication::predicate_simple_expr)],
+                 "predicate", false));
         m.insert("vectorize",
                  Pass::new(vec![Transformation::new(vectorizer::vectorize)],
-                 "vectorize"));
+                 "vectorize", false));
         m.insert("fix-iterate",
                  Pass::new(vec![Transformation::new(annotator::force_iterate_parallel_fors)],
-                 "fix-iterate"));
->>>>>>> 10aa7699
+                 "fix-iterate", false));
         m
     };
 }