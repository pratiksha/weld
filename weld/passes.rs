--- conflicted
+++ resolved
@@ -22,7 +22,6 @@
 pub struct Transformation {
     pub func: PassFn,
     pub experimental: bool,
-<<<<<<< HEAD
 }
 
 /// Manually implement Clone for Transformation because it cannot be #derived due to the fn type inside it.
@@ -35,20 +34,6 @@
     }
 }
 
-=======
-}
-
-/// Manually implement Clone for Transformation because it cannot be #derived due to the fn type inside it.
-impl Clone for Transformation {
-    fn clone(&self) -> Transformation {
-        Transformation {
-            func: self.func,
-            experimental: self.experimental,
-        }
-    }
-}
-
->>>>>>> 7e1cba56
 impl Transformation {
     pub fn new(func: PassFn) -> Transformation {
         Transformation {
@@ -69,7 +54,6 @@
 pub struct Pass {
     transforms: Vec<Transformation>,
     pass_name: String,
-<<<<<<< HEAD
     execute_once: bool,
 }
 
@@ -81,16 +65,6 @@
             pass_name: String::from(pass_name),
             execute_once: execute_once,
         };
-=======
-}
-
-impl Pass {
-    pub fn new(transforms: Vec<Transformation>, pass_name: &'static str) -> Pass {
-        Pass {
-            transforms: transforms,
-            pass_name: String::from(pass_name),
-        }
->>>>>>> 7e1cba56
     }
 
     pub fn transform(&self, mut expr: &mut Expr<Type>, use_experimental: bool) -> WeldResult<()> {
@@ -120,19 +94,11 @@
     pub static ref OPTIMIZATION_PASSES: HashMap<&'static str, Pass> = {
         let mut m = HashMap::new();
         m.insert("inline-apply",
-<<<<<<< HEAD
                  Pass::new(vec![Transformation::new(inliner::inline_apply)], "inline-apply", false));
         m.insert("inline-let",
                  Pass::new(vec![Transformation::new(inliner::inline_let)], "inline-let", false));
         m.insert("inline-zip",
                  Pass::new(vec![Transformation::new(inliner::inline_zips)], "inline-zip", false));
-=======
-                 Pass::new(vec![Transformation::new(inliner::inline_apply)], "inline-apply"));
-        m.insert("inline-let",
-                 Pass::new(vec![Transformation::new(inliner::inline_let)], "inline-let"));
-        m.insert("inline-zip",
-                 Pass::new(vec![Transformation::new(inliner::inline_zips)], "inline-zip"));
->>>>>>> 7e1cba56
         m.insert("loop-fusion",
                  Pass::new(vec![Transformation::new(loop_fusion::fuse_loops_vertical),
                                 Transformation::new(loop_fusion_2::fuse_loops_2),
@@ -141,7 +107,6 @@
                                 Transformation::new(inliner::inline_let),
                                 Transformation::new_experimental(loop_fusion_2::aggressive_inline_let),
                                 Transformation::new_experimental(loop_fusion_2::merge_makestruct_loops)],
-<<<<<<< HEAD
                  "loop-fusion", false));
         m.insert("unroll-static-loop",
                  Pass::new(vec![Transformation::new(unroller::unroll_static_loop)],
@@ -152,9 +117,16 @@
         m.insert("short-circuit-booleans",
                  Pass::new(vec![Transformation::new(short_circuit::short_circuit_booleans)],
                  "short-circuit-booleans", false));
-        m.insert("measurement",
+	m.insert("inline-literals",		   
+                 Pass::new(vec![Transformation::new(inliner::inline_negate),
+			        Transformation::new(inliner::inline_cast)],
+			   "inline-literals", false));		
+	m.insert("unroll-structs",	
+		 Pass::new(vec![Transformation::new(inliner::unroll_structs)],	
+			   "unroll-structs", false));	
+	m.insert("measurement",
                  Pass::new(vec![Transformation::new(measurement::generate_measurement_branch)],
-                 "measurement", true));
+                           "measurement", true));
         m.insert("predicate",
                  Pass::new(vec![Transformation::new(predication::predicate_merge_expr),
                                 Transformation::new(predication::predicate_simple_expr)],
@@ -165,36 +137,6 @@
         m.insert("fix-iterate",
                  Pass::new(vec![Transformation::new(annotator::force_iterate_parallel_fors)],
                  "fix-iterate", false));
-=======
-                 "loop-fusion"));
-        m.insert("unroll-static-loop",
-                 Pass::new(vec![Transformation::new(unroller::unroll_static_loop)],
-                 "unroll-static-loop"));
-        m.insert("infer-size",
-                 Pass::new(vec![Transformation::new(size_inference::infer_size)],
-                 "infer-size"));
-        m.insert("inline-literals",
-                 Pass::new(vec![Transformation::new(inliner::inline_negate),
-                                Transformation::new(inliner::inline_cast)],
-                 "inline-literals"));
-        m.insert("unroll-structs",
-                 Pass::new(vec![Transformation::new(inliner::unroll_structs)],
-                 "unroll-structs"));
-        m.insert("predicate",
-                 Pass::new(vec![Transformation::new(vectorizer::predicate_merge_expr),
-                                Transformation::new(vectorizer::predicate_simple_expr),
-                                Transformation::new(vectorizer::convert_to_bitwise)],
-                 "predicate"));
-        m.insert("short-circuit-booleans",
-                 Pass::new(vec![Transformation::new(short_circuit::short_circuit_booleans)],
-                 "short-circuit-booleans"));
-        m.insert("vectorize",
-                 Pass::new(vec![Transformation::new(vectorizer::vectorize)],
-                 "vectorize"));
-        m.insert("fix-iterate",
-                 Pass::new(vec![Transformation::new(annotator::force_iterate_parallel_fors)],
-                 "fix-iterate"));
->>>>>>> 7e1cba56
         m
     };
 }