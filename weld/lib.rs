// Disable dead code macros in "build" mode but keep them on in "test" builds so that we don't
// get spurious warnings for functions that are currently only used in tests. This is useful for
// development but can be removed later.
#![cfg_attr(not(test), allow(dead_code))]

#[macro_use]
extern crate lazy_static;
extern crate regex;
extern crate easy_ll;
extern crate libc;

use std::collections::HashMap;
use std::error::Error;
use libc::{c_char, c_void};
use std::ffi::CStr;
use std::mem;

/// Utility macro to create an Err result with a WeldError from a format string.
macro_rules! weld_err {
    ( $($arg:tt)* ) => ({
        ::std::result::Result::Err($crate::error::WeldError::new(format!($($arg)*)))
    })
}

// TODO: Not all of these should be public
pub mod ast;
pub mod code_builder;
pub mod error;
pub mod llvm;
pub mod macro_processor;
pub mod parser;
pub mod partial_types;
pub mod pretty_print;
pub mod program;
pub mod sir;
pub mod tokenizer;
pub mod transforms;
pub mod type_inference;
pub mod util;

use std::sync::Mutex;
use std::sync::RwLock;
use std::fmt;

/// Hold memory information for a run.
#[derive(Clone, Debug)]
struct RunMemoryInfo {
    // Maps addresses to allocation sizes.
    allocations: HashMap<u64, u64>,
    // The memory limit (max amount of live heap allocated memory) for this run.
    mem_limit: i64,
    // The total bytes allocated for this run.
    mem_allocated: i64,
}

impl RunMemoryInfo {
    fn new(limit: i64) -> RunMemoryInfo {
        RunMemoryInfo {
            allocations: HashMap::new(),
            mem_limit: limit,
            mem_allocated: 0,
        }
    }
}

/// An errno set by the runtime.
#[derive(Copy, Clone, Debug, PartialEq, Eq, PartialOrd)]
pub enum WeldRuntimeErrno {
    Success = 0,
    CompileError,
    ArrayOutOfBounds,
    BadIteratorLength,
    MismatchedZipSize,
    OutOfMemory,
    Unknown,
    ErrnoMax,
}

impl fmt::Display for WeldRuntimeErrno {
    /// Just return the errno name.
    fn fmt(&self, f: &mut fmt::Formatter) -> fmt::Result {
        write!(f, "{:?}", self)
    }
}

lazy_static! {
    // Maps a run to a list of pointers that must be freed for a given run of a module.
    // The key is a globally unique run ID.
    static ref ALLOCATIONS: Mutex<HashMap<i64, RunMemoryInfo>> = Mutex::new(HashMap::new());
    // Error codes for each active run. This is highly inefficient right now; writing a value
    // requires a lock across *all* runs, which is unnecessary.
    static ref WELD_ERRNOS: RwLock<HashMap<i64, WeldRuntimeErrno>> = RwLock::new(HashMap::new());
    static ref RUN_ID_NEXT: Mutex<i64> = Mutex::new(0);
}

// Default memory size of 1GB.
const DEFAULT_MEM: i64 = 1000000000;

// C Functions used by the Weld runtime.
extern "C" {
    pub fn malloc(size: libc::size_t) -> *mut c_void;
    pub fn realloc(ptr: *mut c_void, size: libc::size_t) -> *mut c_void;
    pub fn free(ptr: *mut c_void);
}

<<<<<<< HEAD
#[derive(Clone, Debug, PartialEq)]
=======
#[repr(C)]
pub struct work_t {
    data: *mut c_void,
    lower: i64,
    upper: i64,
    cur_idx: i64,
    full_task: i32,
    nest_idxs: *mut i64,
    nest_task_ids: *mut i64,
    nest_len: i32,
    task_id: i64,
    fp: extern fn(*mut work_t),
    cont: *mut work_t,
    deps: i32,
    continued: i32
}

#[repr(C)]
pub struct vec_piece {
    data: *mut c_void,
    size: i64,
    capacity: i64,
    nest_idxs: *mut i64,
    nest_task_ids: *mut i64,
    nest_len: i32
}

#[repr(C)]
pub struct vec_output {
    data: *mut c_void,
    size: i64
}

#[link(name = "par", kind = "static")]
extern "C" {
    pub fn my_id_public() -> i32;
    pub fn set_result(res: *mut c_void);
    pub fn get_result() -> *mut c_void;
    pub fn get_nworkers() -> i32;
    pub fn set_nworkers(n: i32);
    pub fn get_runid() -> i64;
    pub fn set_runid(rid: i64);
    pub fn pl_start_loop(w: *mut work_t, body_data: *mut c_void, cont_data: *mut c_void,
        body: extern fn(*mut work_t), cont: extern fn(*mut work_t), lower: i64, upper: i64,
        grain_size: i32);
    pub fn execute(run: extern fn(*mut work_t), data: *mut c_void);

    pub fn new_vb(elem_size: i64, starting_cap: i64) -> *mut c_void;
    pub fn new_piece(v: *mut c_void, w: *mut work_t);
    pub fn cur_piece(v: *mut c_void, my_id: i32) -> *mut vec_piece;
    pub fn result_vb(v: *mut c_void) -> vec_output;
}

>>>>>>> b5d0a333
pub struct WeldError {
    errno: WeldRuntimeErrno,
    message: String,
}

pub struct WeldValue {
    data: *const c_void,
    run_id: Option<i64>,
}

impl WeldError {
    /// Returns a new WeldError where the message is just the errno name.
    fn new(errno: WeldRuntimeErrno) -> WeldError {
        WeldError {
            errno: errno,
            message: errno.to_string(),
        }
    }

    /// Returns a new WeldError with the given message.
    fn new_with_message(errno: WeldRuntimeErrno, message: String) -> WeldError {
        WeldError {
            errno: errno,
            message: message,
        }
    }
}

#[no_mangle]
/// Returns a new Weld value.
///
/// The value returned by this method is *not* owned by the runtime, so any data this value refers
/// to must be managed by the caller.
pub extern "C" fn weld_value_new(data: *const c_void) -> *mut WeldValue {
    Box::into_raw(Box::new(WeldValue {
        data: data,
        run_id: None,
    }))
}

#[no_mangle]
/// Returns the Run ID of the value if the value is owned by the Weld runtime, or -1 if the caller
/// owns the value.
pub extern "C" fn weld_value_run(obj: *const WeldValue) -> i64 {
    let obj = unsafe {
        assert!(!obj.is_null());
        &*obj
    };
    if let Some(rid) = obj.run_id {
        rid as i64
    } else {
        -1
    }
}

#[no_mangle]
/// Returns a pointer to the data wrapped by the given Weld value.
pub extern "C" fn weld_value_data(obj: *const WeldValue) -> *const c_void {
    let obj = unsafe {
        assert!(!obj.is_null());
        &*obj
    };
    obj.data
}

#[no_mangle]
/// Frees a Weld value.
///
/// All Weld values must be freed using this call.
/// Weld values which are owned by the runtime also free the data they contain.
/// Weld values which are not owned by the runtime only free the structure used
/// to wrap the data; the actual data itself is owned by the caller.
pub extern "C" fn weld_value_free(obj: *mut WeldValue) {
    let value = unsafe {
        if obj.is_null() {
            return;
        } else {
            &mut *obj
        }
    };

    if let Some(run_id) = value.run_id {
        // Free all the memory associated with the run.
        weld_run_free(run_id);
    }
    mem::drop(obj);
}

#[no_mangle]
/// Given some Weld code and a configuration, returns a runnable Weld module.
pub extern "C" fn weld_module_compile(code: *const c_char,
                                      conf: *const c_char,
                                      err: *mut *mut WeldError)
                                      -> *mut easy_ll::CompiledModule {
    let code = unsafe {
        assert!(!code.is_null());
        CStr::from_ptr(code)
    };
    let code = code.to_str().unwrap().trim();

    let conf = unsafe {
        assert!(!conf.is_null());
        CStr::from_ptr(conf)
    };
    let conf = conf.to_str().unwrap();

    let err = unsafe {
        *err = Box::into_raw(Box::new(WeldError::new(WeldRuntimeErrno::Success)));
        &mut **err
    };

    if let Err(e) = easy_ll::load_library("target/debug/libweld") {
        println!("load failed: {}", e.description());
    }
    let module = llvm::compile_program(&parser::parse_program(code).unwrap());
    if let Err(ref e) = module {
        err.errno = WeldRuntimeErrno::CompileError;
        err.message = e.description().to_string();
        return std::ptr::null_mut();
    }
    Box::into_raw(Box::new(module.unwrap()))
}

#[no_mangle]
/// Runs a module.
///
/// The module may write a value into the provided error pointer.
pub extern "C" fn weld_module_run(module: *mut easy_ll::CompiledModule,
                                  arg: *const WeldValue,
                                  err: *mut *mut WeldError)
                                  -> *mut WeldValue {
    let module = unsafe {
        assert!(!module.is_null());
        &mut *module
    };

    let arg = unsafe {
        assert!(!arg.is_null());
        &*arg
    };

    let err = unsafe {
        *err = Box::into_raw(Box::new(WeldError::new(WeldRuntimeErrno::Success)));
        &mut **err
    };

    // TODO(shoumik): Set the memory limit correctly (config?)
    let mem_limit = DEFAULT_MEM;
    // TODO(shoumik): Set the number of threads correctly
    let threads = 1;
    let my_run_id;


    // Put this in it's own scope so the mutexes are unlocked.
    {
        let mut guarded = ALLOCATIONS.lock().unwrap();
        let mut run_id = RUN_ID_NEXT.lock().unwrap();
        my_run_id = run_id.clone();
        *run_id += 1;
        guarded.insert(my_run_id, RunMemoryInfo::new(mem_limit));
    }

    let input = Box::new(llvm::WeldInputArgs {
        input: arg.data as i64,
        nworkers: threads,
        run_id: my_run_id,
    });
    let ptr = Box::into_raw(input) as i64;

    let result = module.run(ptr) as *const c_void;
    let errno = weld_rt_get_errno(my_run_id);
    if errno != WeldRuntimeErrno::Success {
        weld_run_free(my_run_id);
        *err = WeldError::new(errno);
        return std::ptr::null_mut();
    }

    Box::into_raw(Box::new(WeldValue {
        data: result,
        run_id: Some(my_run_id),
    }))
}

#[no_mangle]
/// Frees a module.
///
/// Freeing a module does not free the memory it may have allocated. Values returned by the module
/// must be freed explicitly using `weld_value_free`.
pub extern "C" fn weld_module_free(ptr: *mut easy_ll::CompiledModule) {
    if ptr.is_null() {
        return;
    }
    unsafe { Box::from_raw(ptr) };
}

#[no_mangle]
/// Returns an error code for a Weld error object.
pub extern "C" fn weld_error_code(err: *mut WeldError) -> libc::int32_t {
    let err = unsafe {
        if err.is_null() {
            return 1;
        }
        &mut *err
    };
    err.errno as libc::int32_t
}

#[no_mangle]
/// Returns a C pointer representing a Weld error message.
pub extern "C" fn weld_error_message(err: *mut WeldError) -> *const c_char {
    let err = unsafe {
        if err.is_null() {
            return std::ptr::null();
        }
        &mut *err
    };
    err.message.as_ptr() as *const c_char
}

#[no_mangle]
/// Frees a Weld error object.
pub extern "C" fn weld_error_free(err: *mut WeldError) {
    if err.is_null() {
        return;
    }
    unsafe { Box::from_raw(err) };
}

#[no_mangle]
/// Weld runtime wrapper around malloc.
///
/// This function tracks the pointer returned by malloc in an allocation list. The allocation list
/// is _per run_, where the run is tracked via the `run_id` parameter.
///
/// This should never be called directly; it is meant to be used by the runtime directly.
pub extern "C" fn weld_rt_malloc(run_id: libc::int64_t, size: libc::int64_t) -> *mut c_void {
    let run_id = run_id as i64;
    let mut guarded = ALLOCATIONS.lock().unwrap();
    let mem_info = guarded.entry(run_id).or_insert(RunMemoryInfo::new(DEFAULT_MEM));
    if mem_info.mem_allocated + (size as i64) > mem_info.mem_limit {
        println!("weld_rt_malloc: Exceeded memory limit: {}B > {}B",
                 mem_info.mem_allocated,
                 mem_info.mem_limit);
        // TODO(shoumik): pthread_exit here directly.
        weld_rt_set_errno(run_id, WeldRuntimeErrno::OutOfMemory);
        return std::ptr::null_mut();
    }
    let ptr = unsafe { malloc(size as usize) };
    mem_info.mem_allocated += size;
    mem_info.allocations.insert(ptr as u64, size as u64);
    ptr
}

#[no_mangle]
/// Weld Runtime wrapper around realloc.
///
/// This function will potentially replace an existing pointer in the allocation list with a new
/// one, if realloc returns a new address.
///
/// This should never be called directly; it is meant to be used by the runtime directly.
pub extern "C" fn weld_rt_realloc(run_id: libc::int64_t,

                                  data: *mut c_void,
                                  size: libc::int64_t)
                                  -> *mut c_void {
    let run_id = run_id as i64;
    let mut guarded = ALLOCATIONS.lock().unwrap();
    if !guarded.contains_key(&run_id) {
        panic!("Unseen run {}", run_id);
    }
    let mem_info = guarded.entry(run_id).or_insert(RunMemoryInfo::new(DEFAULT_MEM));
    let old_size = *mem_info.allocations.get(&(data as u64)).unwrap() as i64;
    // Number of additional bytes we'll allocate.
    let plus_bytes = size - old_size;
    if mem_info.mem_allocated + (plus_bytes as i64) > mem_info.mem_limit {
        println!("weld_rt_realloc: Exceeded memory limit: {}B",
                 mem_info.mem_limit);
        // TODO(shoumik): pthread_exit here directly.
        weld_rt_set_errno(run_id, WeldRuntimeErrno::OutOfMemory);
        return std::ptr::null_mut();
    }
    let ptr = unsafe { realloc(data, size as usize) };
    mem_info.mem_allocated += plus_bytes;
    mem_info.allocations.remove(&(data as u64));
    mem_info.allocations.insert(ptr as u64, size as u64);
    ptr
}

#[no_mangle]
/// Weld Runtime wrapper around free.
///
/// This function removes the pointer from the list of allocated pointers.
///
/// This should never be called directly; it is meant to be used by the runtime directly.
pub extern "C" fn weld_rt_free(run_id: libc::int64_t, data: *mut c_void) {
    let run_id = run_id as i64;
    let mut guarded = ALLOCATIONS.lock().unwrap();
    if !guarded.contains_key(&run_id) {
        panic!("Unseen run {}", run_id);
    }
    let mem_info = guarded.entry(run_id).or_insert(RunMemoryInfo::new(DEFAULT_MEM));
    let bytes_freed = *mem_info.allocations.get(&(data as u64)).unwrap();
    unsafe { free(data) };
    mem_info.mem_allocated -= bytes_freed as i64;
    mem_info.allocations.remove(&(data as u64));

}

#[no_mangle]
/// Returns the errno for a run.
///
/// Worker threads exit if the global `weld_errno` variable is set to a non-zero value,
/// designating a runtime error.
pub extern "C" fn weld_rt_get_errno(run_id: libc::int64_t) -> WeldRuntimeErrno {
    let run_id = run_id as i64;
    let guarded = WELD_ERRNOS.read().unwrap();
    if !guarded.contains_key(&run_id) {
        // TODO(shoumik): Better behavior here.
        return WeldRuntimeErrno::Success;
    }
    *guarded.get(&run_id).unwrap()
}

#[no_mangle]
/// Sets an errno for the given run.
///
/// This signals all threads in the run to stop execution and return.
// TODO(shoumik): Taking a Rust enum as an argument here seems sketchy.
pub extern "C" fn weld_rt_set_errno(run_id: libc::int64_t, errno: WeldRuntimeErrno) {
    if errno > WeldRuntimeErrno::ErrnoMax {
        panic!("Unknown errno {} set", errno);
    }
    let run_id = run_id as i64;
    let mut guarded = WELD_ERRNOS.write().unwrap();
    let entry = guarded.entry(run_id).or_insert(errno);
    *entry = errno;
}

/// Frees all memory for a given run. Passing in -1 frees all memory from all runs.
///
/// This is used by internal tests to free memory, as well as by the `weld_value_free` function
/// to free a return value and all associated memory.
pub fn weld_run_free(run_id: i64) {
    let mut guarded = ALLOCATIONS.lock().unwrap();
    if run_id == -1 {
        // Free all memory from all runs.
        let keys: Vec<_> = guarded.keys().map(|i| *i).collect();
        for key in keys {
            {
                let mem_info = guarded.entry(run_id).or_insert(RunMemoryInfo::new(DEFAULT_MEM));
                for entry in mem_info.allocations.iter() {
                    unsafe { free(*entry.0 as *mut c_void) };
                }
            }
            guarded.remove(&key);
        }
    } else {
        if !guarded.contains_key(&run_id) {
            return;
        }
        {
            let mem_info = guarded.entry(run_id).or_insert(RunMemoryInfo::new(DEFAULT_MEM));
            for entry in mem_info.allocations.iter() {
                unsafe { free(*entry.0 as *mut c_void) };
            }
        }
        guarded.remove(&run_id);
    }
}

<<<<<<< HEAD
=======
fn num_cache_blocks(size: i64) -> i64 {
    ((size + ((CACHE_LINE - 1) as i64)) >> CACHE_BITS) + 1
}

#[no_mangle]
pub extern "C" fn new_merger(runid: i64, size: i64, nworkers: i32) -> *mut c_void {
    let num_blocks = num_cache_blocks(size) as i64;
    let total_blocks = num_blocks * (nworkers as i64) * (CACHE_LINE as i64);
    let ptr = weld_rt_malloc(runid, total_blocks as libc::int64_t);
    for i in 0..nworkers {
        let merger_ptr = get_merger_at_index(ptr, size, i);
        unsafe { libc::memset(merger_ptr, 0 as libc::c_int, size as usize) };
    }
    ptr
}

#[no_mangle]
pub extern "C" fn get_merger_at_index(ptr: *mut c_void, size: i64, i: i32) -> *mut libc::c_void {
    let ptr = ptr as *mut libc::uint8_t;
    let ptr =
        unsafe { (((ptr.offset((CACHE_LINE - 1) as isize)) as u64) & MASK) } as *mut libc::uint8_t;
    let num_blocks = num_cache_blocks(size) as i64;
    let offset = num_blocks * (i as i64) * (CACHE_LINE as i64);
    let merger_ptr = unsafe { ptr.offset(offset as isize) } as *mut libc::c_void;
    merger_ptr
}

#[no_mangle]
pub extern "C" fn free_merger(runid: i64, ptr: *mut c_void) {
    weld_rt_free(runid, ptr);
}

#[test]
fn merger_fns() {
    let runid = 0;
    let nworkers = 4;
    let size = 4;
    let ptr = new_merger(runid, size, nworkers);
    let ptr_u64 = ptr as u64;
    let mut aligned_ptr = ptr_u64 >> CACHE_BITS;
    // In case allocated ptr is not already cache-aligned, need next cache-aligned
    // address.
    if ptr_u64 % CACHE_LINE != 0 {
        aligned_ptr += 1;
    }
    aligned_ptr = aligned_ptr << CACHE_BITS;
    for i in 0..nworkers {
        let offset = (num_cache_blocks(size) * (i as i64) * (CACHE_LINE as i64)) as isize;
        let merger_ptr = unsafe { (aligned_ptr as *mut libc::uint8_t).offset(offset) };
        unsafe { *(merger_ptr as *mut u32) = i as u32 };
    }
    for i in 0..nworkers {
        let merger_ptr = get_merger_at_index(ptr, size, i);
        let output = unsafe { *(merger_ptr as *mut u32) };
        // Read value previously stored, make sure they match.
        assert_eq!(output, i as u32);
    }
    free_merger(runid, ptr);
}

#[test]
fn test_num_cache_blocks() {
    assert_eq!(num_cache_blocks(4), 2);
    assert_eq!(num_cache_blocks(8), 2);
    assert_eq!(num_cache_blocks(64), 2);
    assert_eq!(num_cache_blocks(65), 3);
}

>>>>>>> b5d0a333
#[cfg(test)]
mod tests;<|MERGE_RESOLUTION|>--- conflicted
+++ resolved
@@ -103,9 +103,6 @@
     pub fn free(ptr: *mut c_void);
 }
 
-<<<<<<< HEAD
-#[derive(Clone, Debug, PartialEq)]
-=======
 #[repr(C)]
 pub struct work_t {
     data: *mut c_void,
@@ -159,7 +156,6 @@
     pub fn result_vb(v: *mut c_void) -> vec_output;
 }
 
->>>>>>> b5d0a333
 pub struct WeldError {
     errno: WeldRuntimeErrno,
     message: String,
@@ -530,8 +526,6 @@
     }
 }
 
-<<<<<<< HEAD
-=======
 fn num_cache_blocks(size: i64) -> i64 {
     ((size + ((CACHE_LINE - 1) as i64)) >> CACHE_BITS) + 1
 }
@@ -600,6 +594,5 @@
     assert_eq!(num_cache_blocks(65), 3);
 }
 
->>>>>>> b5d0a333
 #[cfg(test)]
 mod tests;