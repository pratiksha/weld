--- conflicted
+++ resolved
@@ -216,14 +216,7 @@
     }
     let value = &mut *obj;
     if let Some(run_id) = value.run_id {
-<<<<<<< HEAD
-        let module = &mut *value.module.unwrap();
-        return module
-                   .run_named("run_memory_usage", run_id)
-                   .unwrap_or(-1) as libc::int64_t;
-=======
         return runtime::weld_run_memory_usage(run_id);
->>>>>>> e048ff61
     } else {
         return -1 as libc::int64_t;
     }
@@ -261,10 +254,9 @@
     }
 
     info!("Started compiling program");
-    let module = llvm::compile_program(
-        &parsed.unwrap(),
-        &conf.optimization_passes,
-        conf.llvm_optimization_level);
+    let module = llvm::compile_program(&parsed.unwrap(),
+                                       &conf.optimization_passes,
+                                       conf.llvm_optimization_level);
     info!("Done compiling program");
 
     if let Err(ref e) = module {
