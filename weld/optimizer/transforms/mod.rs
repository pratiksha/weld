//! Common transformations on expressions.

<<<<<<< HEAD
pub mod distribute;
=======
pub mod algebraic;
>>>>>>> 2acdbb2f
pub mod cse;
pub mod loop_fusion;
pub mod loop_fusion_2;
pub mod inliner;
pub mod size_inference;
pub mod vectorizer;
pub mod short_circuit;
pub mod unroller;<|MERGE_RESOLUTION|>--- conflicted
+++ resolved
@@ -1,11 +1,8 @@
 //! Common transformations on expressions.
 
-<<<<<<< HEAD
+pub mod algebraic;
+pub mod cse;
 pub mod distribute;
-=======
-pub mod algebraic;
->>>>>>> 2acdbb2f
-pub mod cse;
 pub mod loop_fusion;
 pub mod loop_fusion_2;
 pub mod inliner;
