//! Constructors for creating typed expressions.

use super::ast::*;
use super::ast::ExprKind::*;
use super::ast::Type::*;
use super::ast::BuilderKind::*;
use super::ast::LiteralKind::*;
use super::error::*;
use super::annotations::*;
use super::pretty_print::print_type;

<<<<<<< HEAD
use super::pretty_print::*;

fn new_expr(kind: ExprKind<Type>, ty: Type) -> WeldResult<Expr<Type>> {
=======
pub fn new_expr(kind: ExprKind<Type>, ty: Type) -> WeldResult<Expr<Type>> {
>>>>>>> 10aa7699
    Ok(Expr {
           kind: kind,
           ty: ty,
           annotations: Annotations::new(),
       })
}

pub fn literal_expr(kind: LiteralKind) -> WeldResult<Expr<Type>> {
    new_expr(Literal(kind),
             Scalar(match kind {
                        BoolLiteral(_) => ScalarKind::Bool,
                        I8Literal(_) => ScalarKind::I8,
                        I16Literal(_) => ScalarKind::I16,
                        I32Literal(_) => ScalarKind::I32,
                        I64Literal(_) => ScalarKind::I64,
                        U8Literal(_) => ScalarKind::U8,
                        U16Literal(_) => ScalarKind::U16,
                        U32Literal(_) => ScalarKind::U32,
                        U64Literal(_) => ScalarKind::U64,
                        F32Literal(_) => ScalarKind::F32,
                        F64Literal(_) => ScalarKind::F64,
             }))
}

pub fn ident_expr(symbol: Symbol, ty: Type) -> WeldResult<Expr<Type>> {
    new_expr(Ident(symbol), ty)
}

pub fn binop_expr(kind: BinOpKind, left: Expr<Type>, right: Expr<Type>) -> WeldResult<Expr<Type>> {
    if left.ty != right.ty {
        weld_err!("Internal error: Mismatched types in binop_expr: {} {}",
                  print_type(&left.ty), print_type(&right.ty))
    } else {
        let ty = if kind.is_comparison() {
            Scalar(ScalarKind::Bool)
        } else {
            left.ty.clone()
        };
        
        new_expr(BinOp {
            kind: kind,
            left: Box::new(left),
            right: Box::new(right),
        },
                 ty)
                
    }
}

pub fn unaryop_expr(kind: UnaryOpKind, value: Expr<Type>) -> WeldResult<Expr<Type>> {
    let ty = value.ty.clone();
    new_expr(UnaryOp {
                 kind: kind,
                 value: Box::new(value),
             }, ty)
}

pub fn cast_expr(kind: ScalarKind, expr: Expr<Type>) -> WeldResult<Expr<Type>> {
    let ty = if let Scalar(_) = expr.ty {
        Scalar(kind)
    } else {
        return weld_err!("Internal error: Mismatched types in cast_expr");
    };
    new_expr(Cast {
                 kind: kind,
                 child_expr: Box::new(expr),
             },
             ty)
}

pub fn negate_expr(expr: Expr<Type>) -> WeldResult<Expr<Type>> {
    let ty = if let Scalar(ref k) = expr.ty {
        Scalar(k.clone())
    } else {
        return weld_err!("Internal error: Mismatched types in negate_expr");
    };
    new_expr(Negate(Box::new(expr)), ty)
}

pub fn broadcast_expr(expr: Expr<Type>) -> WeldResult<Expr<Type>> {
    let ty = if let Scalar(ref k) = expr.ty {
        Simd(k.clone())
    } else {
        return weld_err!("Internal error: Mismatched types in broadcast_expr");
    };
    new_expr(Broadcast(Box::new(expr)), ty)
}

pub fn tovec_expr(expr: Expr<Type>) -> WeldResult<Expr<Type>> {
    let ty = if let Dict(ref kt, ref vt) = expr.ty {
        Struct(vec![*kt.clone(), *vt.clone()])
    } else {
        return weld_err!("Internal error: Mismatched types in tovec_expr");
    };
    new_expr(ToVec { child_expr: Box::new(expr.clone()) }, ty)
}

pub fn makestruct_expr(exprs: Vec<Expr<Type>>) -> WeldResult<Expr<Type>> {
    let ty = Struct(exprs.iter().map(|e| e.ty.clone()).collect());
    new_expr(MakeStruct { elems: exprs }, ty)
}

pub fn makevector_expr(exprs: Vec<Expr<Type>>) -> WeldResult<Expr<Type>> {
    let ty = exprs[0].ty.clone();
    if exprs.iter().all(|e| e.ty == ty) {
        new_expr(MakeVector { elems: exprs }, Vector(Box::new(ty)))
    } else {
        weld_err!("Internal error: Mismatched types in makevector_expr")
    }
}

pub fn getfield_expr(expr: Expr<Type>, index: u32) -> WeldResult<Expr<Type>> {
    let ty = if let Struct(ref tys) = expr.ty {
        tys[index as usize].clone()
    } else {
        return weld_err!("Internal error: Mismatched types in getfield_expr");
    };
    new_expr(GetField {
                 expr: Box::new(expr),
                 index: index,
             },
             ty)
}

pub fn length_expr(expr: Expr<Type>) -> WeldResult<Expr<Type>> {
    if let Vector(_) = expr.ty {
        new_expr(Length { data: Box::new(expr) }, Scalar(ScalarKind::I64))
    } else {
        weld_err!("Internal error: Mismatched types in length_expr")
    }
}

pub fn lookup_expr(data: Expr<Type>, index: Expr<Type>) -> WeldResult<Expr<Type>> {
    let err = weld_err!("Internal error: Mismatched types in lookup_expr");
    let ty = if let Vector(ref ty) = data.ty {
        *ty.clone()
    } else {
        return err;
    };

    if let Scalar(ScalarKind::I64) = index.ty {
        new_expr(Lookup {
                     data: Box::new(data),
                     index: Box::new(index),
                 },
                 ty)
    } else {
        err
    }
}

pub fn keyexists_expr(data: Expr<Type>, key: Expr<Type>) -> WeldResult<Expr<Type>> {
    let err = weld_err!("Internal error: Mismatched types in keyexists_expr");
    let kt = if let Dict(ref kt, _) = data.ty {
        *kt.clone()
    } else {
        return err;
    };

    if key.ty != kt {
        return err;
    }
    new_expr(KeyExists {
                 data: Box::new(data),
                 key: Box::new(key),
             },
             Scalar(ScalarKind::Bool))
}

pub fn slice_expr(data: Expr<Type>, index: Expr<Type>, size: Expr<Type>) -> WeldResult<Expr<Type>> {
    let mut type_checked = 0;

    if let Vector(_) = data.ty {
        type_checked += 1;
    }

    if let Scalar(ScalarKind::I64) = index.ty {
        type_checked += 1;
    }

    if let Scalar(ScalarKind::I64) = size.ty {
        type_checked += 1;
    }

    if type_checked != 3 {
        return weld_err!("Internal error: Mismatched types in slice_expr");
    }

    let ty = data.ty.clone();
    new_expr(Slice {
                 data: Box::new(data),
                 index: Box::new(index),
                 size: Box::new(size),
             },
             ty)
}

pub fn sort_expr(data: Expr<Type>, keyfunc: Expr<Type>) -> WeldResult<Expr<Type>> {
    let mut type_checked = false;

    if let Vector(ref vec_ty) = data.ty {
        if let Function(ref params, ref body) = keyfunc.ty {
            if params.len() == 1 && params[0] == **vec_ty {
                if let Scalar(_) = **body {
                    type_checked = true;
                }

            }
        }
    }

    if !type_checked {
        return weld_err!("Internal error: Mismatched types in sort_expr")
    }

    let ty = data.ty.clone();
    new_expr(Sort {
                 data: Box::new(data),
                 keyfunc: Box::new(keyfunc),
             },
             ty)
}

pub fn let_expr(name: Symbol, value: Expr<Type>, body: Expr<Type>) -> WeldResult<Expr<Type>> {
    let ty = body.ty.clone();
    new_expr(Let {
                 name: name,
                 value: Box::new(value),
                 body: Box::new(body),
             },
             ty)
}

pub fn if_expr(cond: Expr<Type>, on_true: Expr<Type>, on_false: Expr<Type>) -> WeldResult<Expr<Type>> {
    if cond.ty != Scalar(ScalarKind::Bool) {
        return weld_err!("Internal error: Mismatched types in if_expr: cond.ty is {}",
        print_type(&cond.ty));
    }

    if on_true.ty != on_false.ty {
        return weld_err!("Internal error: Mismatched types in if_expr: {} {}",
        print_type(&on_true.ty), print_type(&on_false.ty));
    }

    let ty = on_true.ty.clone();
    new_expr(If {
                 cond: Box::new(cond),
                 on_true: Box::new(on_true),
                 on_false: Box::new(on_false),
             },
             ty)
}

pub fn select_expr(cond: Expr<Type>, on_true: Expr<Type>, on_false: Expr<Type>) -> WeldResult<Expr<Type>> {
    let err = weld_err!("Internal error: Mismatched types in select_expr");
    if cond.ty != Scalar(ScalarKind::Bool) && cond.ty != Simd(ScalarKind::Bool) {
        return err;
    }

    if on_true.ty != on_false.ty {
        return err;
    }

    let ty = on_true.ty.clone();
    new_expr(Select {
                 cond: Box::new(cond),
                 on_true: Box::new(on_true),
                 on_false: Box::new(on_false),
             },
             ty)
}

pub fn lambda_expr(params: Vec<Parameter<Type>>, body: Expr<Type>) -> WeldResult<Expr<Type>> {
    let ty = Function(params.iter().map(|p| p.ty.clone()).collect(),
                      Box::new(body.ty.clone()));
    new_expr(Lambda {
                 params: params,
                 body: Box::new(body),
             },
             ty)
}

pub fn apply_expr(func: Expr<Type>, params: Vec<Expr<Type>>) -> WeldResult<Expr<Type>> {
    let err = weld_err!("Internal error: Mismatched types in apply_expr");
    let mut passed = false;
    let mut ty = None;
    if let Function(ref param_tys, ref ret_ty) = func.ty {
        if params.iter().zip(param_tys).all(|e| e.0.ty == *e.1) {
            passed = true;
            ty = Some(ret_ty.clone());
        }
    }

    if !passed {
        return err;
    }

    new_expr(Apply {
                 func: Box::new(func),
                 params: params,
             },
             *ty.unwrap())
}

pub fn cudf_expr(sym_name: String, args: Vec<Expr<Type>>, return_ty: Type) -> WeldResult<Expr<Type>> {
    new_expr(CUDF {
                 sym_name: sym_name,
                 args: args,
                 return_ty: Box::new(return_ty.clone()),
             },
             return_ty)
}

pub fn newbuilder_expr(kind: BuilderKind, expr: Option<Expr<Type>>) -> WeldResult<Expr<Type>> {
    let passed = match kind {
        Merger(ref ty, _) => {
            let mut passed = false;
            if let Some(ref e) = expr {
                if &e.ty == ty.as_ref() {
                    passed = true;
                }
            } else {
                // Argument is optional.
                passed = true;
            }
            passed
        }
        VecMerger(ref ty, _) => {
            let mut passed = false;
            if let Some(ref e) = expr {
                if let Vector(ref elem_ty) = e.ty {
                    if elem_ty == ty {
                        passed = true;
                    }
                }
            }
            passed
        }
        Appender(_) => {
            let mut passed = false;
            if let Some(ref e) = expr {
                if let Scalar(ScalarKind::I64) = e.ty {
                    passed = true;
                }
            }
            passed
        }
        _ => expr.is_none(),
    };

    if !passed {
        return weld_err!("Internal error: Mismatched types in newbuilder_expr");
    }

    new_expr(NewBuilder(expr.map(|e| Box::new(e))),
             Builder(kind, Annotations::new()))
}

// TODO - the vectorized flag is temporary!
pub fn for_expr(iters: Vec<Iter<Type>>, builder: Expr<Type>, func: Expr<Type>, vectorized: bool) -> WeldResult<Expr<Type>> {

    let vec_tys = iters.iter().map(|i| i.data.ty.clone()).collect::<Vec<_>>();
    let mut vec_elem_tys = vec![];
    for ty in vec_tys.iter() {
        if let Vector(ref elem_ty) = *ty {
            vec_elem_tys.push(*elem_ty.clone())
        }
    }

    if vec_tys.len() != vec_elem_tys.len() {
        return weld_err!("Internal error: Mismatched types in for_expr - non vector type in iter");
    }

    let builder_ty = builder.ty.clone();

    if let Function(ref params, ref ret_ty) = func.ty {
        // Make sure the function parameters match.
        let ref param_0_ty = params[0];
        let ref param_1_ty = params[1];
        let ref param_2_ty = params[2];

        // Check builder.
        if param_0_ty != &builder_ty {
            return weld_err!("Internal error: Mismatched types in for_expr - function builder type",);
        }

        // Check the index.
        if *param_1_ty != Scalar(ScalarKind::I64) {
            return weld_err!("Internal error: Mismatched types in for_expr - function index type");
        }

        if iters.len() != vec_elem_tys.len() {
            return weld_err!("Internal error: Mismatched types in for_expr - iters and vec_tys length",);
        }

        // Check the element type.
        if iters.len() == 1 {
            let elem_ty = if vectorized {
                if let Scalar(ref sk) = vec_elem_tys[0] {
                    Simd(sk.clone())
                } else {
                    return weld_err!("Internal error: Mismatched types in for_expr - bad vector",);
                }
            } else {
                vec_elem_tys[0].clone()
            };
            if *param_2_ty != elem_ty {
<<<<<<< HEAD
                return weld_err!("Internal error: Mismatched types in for_expr - function elem type {} {}", print_type(&*param_2_ty), print_type(&elem_ty));
=======
                return weld_err!("Internal error: Mismatched types in for_expr - function elem type {} != {}",
                                 print_type(param_2_ty), print_type(&elem_ty));
>>>>>>> 10aa7699
            }
        } else {
            let composite_ty = if vectorized {
                let mut vec_elem_tys_simd = vec![];
                for ty in vec_elem_tys {
                    if let Scalar(ref sk) = ty {
                        vec_elem_tys_simd.push(Simd(sk.clone()))
                    } else {
                        return weld_err!("Internal error: Mismatched types in for_expr - bad vector",);
                    }
                }
                Struct(vec_elem_tys_simd)
            } else {
                Struct(vec_elem_tys.clone())
            };

            if *param_2_ty != composite_ty {
                return weld_err!("Internal error: Mismatched types in for_expr - function zipped elem type",);
            }
        }

        // Function return type should match builder type.
        if ret_ty.as_ref() != &builder_ty {
            return weld_err!("Internal error: Mismatched types in for_expr - function return type");
        }
    }

    new_expr(For {
                 iters: iters,
                 builder: Box::new(builder),
                 func: Box::new(func),
             },
             builder_ty)
}

pub fn merge_expr(builder: Expr<Type>, value: Expr<Type>) -> WeldResult<Expr<Type>> {
    let err = weld_err!("Internal error: Mismatched types in merge_expr");
    if let Builder(ref bk, _) = builder.ty {
        match *bk {
            Appender(ref elem_ty) => {
                if elem_ty.as_ref() != &value.ty {
                    return err;
                }
            }
            Merger(ref elem_ty, _) => {
                if elem_ty.as_ref() != &value.ty {
                    return err;
                }
            }
            DictMerger(ref elem_ty1, ref elem_ty2, _) => {
                if let Struct(ref v_ty) = value.ty {
                    if v_ty.len() < 2 { return err; }

                    if elem_ty1.as_ref() != &v_ty[0] {
                        return err;
                    }
                    if elem_ty2.as_ref() != &v_ty[1] {
                        return err;
                    }
                } else {
                    return err;
                }
            }
            GroupMerger(ref elem_ty1, ref elem_ty2) => {
                if let Struct(ref v_ty) = value.ty {
                    if v_ty.len() < 2 { return err; }

                    if elem_ty1.as_ref() != &v_ty[0] {
                        return err;
                    }
                    if elem_ty2.as_ref() != &v_ty[1] {
                        return err;
                    }
                } else {
                    return err;
                }
            }
            VecMerger(ref elem_ty, _) => {
                if let Struct(ref tys) = value.ty {
                    if tys.len() != 2 {
                        return err;
                    }
                    if tys[0] != Scalar(ScalarKind::I64) {
                        return err;
                    }
                    if &tys[1] != elem_ty.as_ref() {
                        return err;
                    }
                } else {
                    return err;
                }
            }
        }
    }

    let ty = builder.ty.clone();
    new_expr(Merge {
                 builder: Box::new(builder),
                 value: Box::new(value),
             },
             ty)
}

pub fn result_expr(builder: Expr<Type>) -> WeldResult<Expr<Type>> {
    let err = weld_err!("Internal error: Mismatched types in result_expr");
    let ty = if let Builder(ref bk, _) = builder.ty {
        match *bk {
            Appender(ref elem_ty) => Vector(elem_ty.clone()),
            Merger(ref elem_ty, _) => *elem_ty.clone(),
            DictMerger(ref kt, ref vt, _) => Dict(kt.clone(), vt.clone()),
            GroupMerger(ref kt, ref vt) => Dict(kt.clone(), Box::new(Vector(vt.clone()))),
            VecMerger(ref elem_ty, _) => Vector(elem_ty.clone()),
        }
    } else {
        return err;
    };
    new_expr(Res { builder: Box::new(builder) }, ty)
}

#[cfg(test)]
use super::pretty_print::*;

#[test]
fn literal_test() {
    let expr = literal_expr(LiteralKind::I32Literal(1)).unwrap();
    assert_eq!(print_expr_without_indent(&expr), "1");
    let expr = literal_expr(LiteralKind::F32Literal(1f32.to_bits())).unwrap();
    assert_eq!(print_expr_without_indent(&expr), "1.0F");

}

#[test]
fn binop_test() {
    let right = literal_expr(LiteralKind::I32Literal(1)).unwrap();
    let left = literal_expr(LiteralKind::I32Literal(1)).unwrap();
    let expr = binop_expr(BinOpKind::Add, left, right).unwrap();

    assert_eq!(print_expr_without_indent(&expr), "(1+1)");
    assert_eq!(expr.ty, Scalar(ScalarKind::I32));
}

#[test]
fn builder_exprs_test() {
    let bk = BuilderKind::Merger(Box::new(Scalar(ScalarKind::I32)), BinOpKind::Add);
    let builder_type = Builder(bk.clone(), Annotations::new());

    let builder = newbuilder_expr(bk.clone(), None).unwrap();
    assert_eq!(builder.ty, builder_type);

    let i32_literal = literal_expr(LiteralKind::I32Literal(5)).unwrap();
    let f32_literal = literal_expr(LiteralKind::F32Literal(5f32.to_bits())).unwrap();

    // Construct a Merge expression.
    let merge = merge_expr(builder.clone(), i32_literal.clone()).unwrap();
    assert_eq!(merge.ty, builder_type);

    // Wrong type merged - should fail.
    assert!(merge_expr(builder.clone(), f32_literal.clone()).is_err());

    // Now, create a for loop.
    let vector = makevector_expr(vec![i32_literal.clone()]).unwrap();

    let iter = Iter {
        data: Box::new(vector),
        start: None,
        end: None,
        stride: None,
        kind: IterKind::ScalarIter,
    };

    // Create a list of params for the for loop's function.
    let params = vec![Parameter {
                          name: Symbol::new("b", 0),
                          ty: builder_type.clone(),
                      },
                      Parameter {
                          name: Symbol::new("i", 0),
                          ty: Scalar(ScalarKind::I64),
                      },
                      Parameter {
                          name: Symbol::new("e", 0),
                          ty: i32_literal.ty.clone(),
                      }];

    let builder_iden = ident_expr(params[0].name.clone(), params[0].ty.clone()).unwrap();
    let elem_iden = ident_expr(params[2].name.clone(), params[2].ty.clone()).unwrap();
    let for_body = merge_expr(builder_iden.clone(), elem_iden.clone()).unwrap();

    let for_func = lambda_expr(params, for_body.clone()).unwrap();
    let for_loop = for_expr(vec![iter], builder.clone(), for_func, false).unwrap();

    assert_eq!(print_expr_without_indent(&for_loop),
               "for([5],merger[i32,+],|b,i,e|merge(b,e))");

    let result = result_expr(for_loop).unwrap();
    assert_eq!(result.ty, i32_literal.ty);
}<|MERGE_RESOLUTION|>--- conflicted
+++ resolved
@@ -9,13 +9,7 @@
 use super::annotations::*;
 use super::pretty_print::print_type;
 
-<<<<<<< HEAD
-use super::pretty_print::*;
-
-fn new_expr(kind: ExprKind<Type>, ty: Type) -> WeldResult<Expr<Type>> {
-=======
 pub fn new_expr(kind: ExprKind<Type>, ty: Type) -> WeldResult<Expr<Type>> {
->>>>>>> 10aa7699
     Ok(Expr {
            kind: kind,
            ty: ty,
@@ -423,12 +417,8 @@
                 vec_elem_tys[0].clone()
             };
             if *param_2_ty != elem_ty {
-<<<<<<< HEAD
-                return weld_err!("Internal error: Mismatched types in for_expr - function elem type {} {}", print_type(&*param_2_ty), print_type(&elem_ty));
-=======
                 return weld_err!("Internal error: Mismatched types in for_expr - function elem type {} != {}",
                                  print_type(param_2_ty), print_type(&elem_ty));
->>>>>>> 10aa7699
             }
         } else {
             let composite_ty = if vectorized {
