--- conflicted
+++ resolved
@@ -1292,11 +1292,6 @@
                     unreachable!()
                 }
             }
-<<<<<<< HEAD
-            Sort { .. } => {
-                let output_pointer = context.get_value(output)?;
-                unimplemented!() // Sort
-=======
             Sort { ref child, ref keyfunc } => { // keyfunc is an SirFunction
                 let output_pointer = context.get_value(output)?;
                 let output_type = context.sir_function.symbol_type(
@@ -1355,7 +1350,6 @@
                 } else {
                     unreachable!()
                 }
->>>>>>> 079fa9ea
             }
             ToVec(ref child) => {
                 let output_pointer = context.get_value(output)?;
