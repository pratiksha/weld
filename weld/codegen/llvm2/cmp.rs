--- conflicted
+++ resolved
@@ -148,9 +148,6 @@
                     let field_right = LLVMBuildStructGEP(builder, right, i as u32, c_str!(""));
 
                     let mut args = [field_left, field_right];
-<<<<<<< HEAD
-                    let field_result = LLVMBuildCall(builder, func, args.as_mut_ptr(), args.len() as u32, c_str!("")); // -1, 0, 1
-=======
                     // Compare struct field.
                     let field_result = LLVMBuildCall(builder, func, args.as_mut_ptr(), args.len() as u32, c_str!(""));
                     let cond = LLVMBuildICmp(builder, LLVMIntEQ, field_result, self.i32(0), c_str!(""));
@@ -161,7 +158,6 @@
                     // If field result is nonzero, return field result.
                     LLVMPositionBuilderAtEnd(builder, done_block);
                     LLVMBuildRet(builder, field_result);
->>>>>>> 2acdbb2f
                     
                     LLVMPositionBuilderAtEnd(builder, next_block);
                 }
@@ -309,89 +305,10 @@
         let left  = LLVMBuildBitCast(builder, left,  LLVMPointerType(elem_ty, 0), c_str!(""));
         let right = LLVMBuildBitCast(builder, right, LLVMPointerType(elem_ty, 0), c_str!(""));
 
-<<<<<<< HEAD
-        // Call the key function.
-        let left_value  = self.load(builder, left)?;
-        let right_value = self.load(builder, right)?;
-        let left_var  = LLVMBuildAlloca(builder, self.llvm_type(kf_return_ty)?, c_str!(""));
-        let right_var = LLVMBuildAlloca(builder, self.llvm_type(kf_return_ty)?, c_str!(""));
-        let mut kf_left_arg  = [left_value, run];
-        let mut kf_right_arg = [right_value, run];
-        let kf_left  = LLVMBuildCall(builder, *keyfunc,
-                                     kf_left_arg.as_mut_ptr(), kf_left_arg.len() as u32, c_str!(""));
-        LLVMSetInstructionCallConv(kf_left, SIR_FUNC_CALL_CONV);
-        let kf_right = LLVMBuildCall(builder, *keyfunc,
-                                     kf_right_arg.as_mut_ptr(), kf_right_arg.len() as u32, c_str!(""));
-        LLVMSetInstructionCallConv(kf_right, SIR_FUNC_CALL_CONV);
-        LLVMBuildStore(builder, kf_left, left_var);
-        LLVMBuildStore(builder, kf_right, right_var);
-
-        // Generate and call the comparator.
-        let func = self.gen_cmp_fn(kf_return_ty)?;
-        let mut args = [left_var, right_var];
-        let result = LLVMBuildCall(builder, func, args.as_mut_ptr(), args.len() as u32, c_str!(""));
-        let result = LLVMBuildZExt(builder, result, self.i32_type(), c_str!(""));
-        LLVMBuildRet(builder, result);
-        LLVMDisposeBuilder(builder);
-
-        self.keyfunc_cmp_fns.insert(kf_id.clone(), function);
-        Ok(function)
-    }
-
-    unsafe fn gen_keyfunc_custom_cmp(&mut self,
-                                     elem_ty: &LLVMTypeRef,
-                                     kf_id: &FunctionId,
-                                     keyfunc: &LLVMValueRef,
-                                     kf_return_ty: &Type,
-                                     cf_id: &FunctionId,
-                                     cmpfunc: &LLVMValueRef) -> WeldResult<LLVMValueRef> {
-        let mut arg_tys = [self.void_pointer_type(), self.void_pointer_type(), self.run_handle_type()];
-        let ret_ty = self.i32_type();
-
-        let c_prefix = LLVMPrintTypeToString(self.llvm_type(kf_return_ty)?);
-        let prefix = CStr::from_ptr(c_prefix);
-        let prefix = prefix.to_str().unwrap();
-        let name = format!("{}.{}.{}.custom_cmp", prefix, kf_id, cf_id);
-
-        // Free the allocated string.
-        LLVMDisposeMessage(c_prefix);
-
-        let (function, builder, _) = self.define_function_with_visibility(ret_ty,
-                                                                          &mut arg_tys,
-                                                                          LLVMLinkage::LLVMExternalLinkage,
-                                                                          name);
-
-        LLVMExtAddAttrsOnFunction(self.context, function, &[InlineHint]);
-        LLVMExtAddAttrsOnParameter(self.context, function, &[ReadOnly, NoAlias, NonNull, NoCapture], 0);
-        LLVMExtAddAttrsOnParameter(self.context, function, &[ReadOnly, NoAlias, NonNull, NoCapture], 1);
-
-        let left  = LLVMGetParam(function, 0);
-        let right = LLVMGetParam(function, 1);
-        let run   = LLVMGetParam(function, 2);
-        let left  = LLVMBuildBitCast(builder, left,  LLVMPointerType(*elem_ty, 0), c_str!(""));
-        let right = LLVMBuildBitCast(builder, right, LLVMPointerType(*elem_ty, 0), c_str!(""));
-
-        // Call the key function.
-        let left_value  = self.load(builder, left)?;
-        let right_value = self.load(builder, right)?;
-        let left_var = LLVMBuildAlloca(builder, self.llvm_type(kf_return_ty)?, c_str!(""));
-        let right_var = LLVMBuildAlloca(builder, self.llvm_type(kf_return_ty)?, c_str!(""));
-        let mut kf_left_arg  = [left_value, run];
-        let mut kf_right_arg = [right_value, run];
-        let kf_left  = LLVMBuildCall(builder, *keyfunc,
-                                     kf_left_arg.as_mut_ptr(), kf_left_arg.len() as u32, c_str!(""));
-        LLVMSetInstructionCallConv(kf_left, SIR_FUNC_CALL_CONV);
-        let kf_right = LLVMBuildCall(builder, *keyfunc,
-                                     kf_right_arg.as_mut_ptr(), kf_right_arg.len() as u32, c_str!(""));
-        LLVMSetInstructionCallConv(kf_right, SIR_FUNC_CALL_CONV);
-        LLVMBuildStore(builder, kf_left, left_var);
-        LLVMBuildStore(builder, kf_right, right_var);
-=======
         // Load arguments.
         let left_value  = self.load(builder, left)?;
         let right_value = self.load(builder, right)?;
         let mut cmp_args  = [left_value, right_value, run];
->>>>>>> 2acdbb2f
 
         // Call the comparator.
         let result = LLVMBuildCall(builder, cmpfunc, cmp_args.as_mut_ptr(),
