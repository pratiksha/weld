//! Functions called from within the Weld runtime.
//!
//! These are functions that are accessed from generated code.

extern crate libc;
extern crate fnv;

pub mod ffi;

use self::ffi::*;

use std::alloc::System as Allocator;
use libc::{c_char, int32_t, int64_t, uint64_t};

use fnv::FnvHashMap;

use std::ffi::CStr;
use std::fmt;
use std::ptr;
use std::sync::{Once, ONCE_INIT};

use std::alloc::{Layout, GlobalAlloc};

mod rsmalloc;

pub type Ptr = *mut u8;

/// Initialize the Weld runtime only once.
static ONCE: Once = ONCE_INIT;

/// Alignment for allocations.
const DEFAULT_ALIGN: usize = 8;

/// An errno set by the runtime but also used by the Weld API.
#[derive(Copy, Clone, Debug, PartialEq, Eq, PartialOrd)]
#[repr(u64)]
pub enum WeldRuntimeErrno {
    /// Indicates success.
    ///
    /// This will always be 0.  
    Success = 0,
    /// Invalid configuration.
    ConfigurationError,
    /// Dynamic library load error.
    LoadLibraryError,
    /// Weld compilation error.
    CompileError,
    /// Array out-of-bounds error.
    ArrayOutOfBounds,
    /// A Weld iterator was invalid.
    BadIteratorLength,
    /// Mismatched Zip error.
    ///
    /// This error is thrown if the vectors in a Zip have different lengths.
    MismatchedZipSize,
    /// Out of memory error.
    ///
    /// This error is thrown if the amount of memory allocated by the runtime exceeds the limit set
    /// by the configuration.
    OutOfMemory,
    RunNotFound,
    /// An unknown error.
    Unknown,
    /// A deserialization error.
    ///
    /// This error occurs if a buffer being deserialized has an invalid length.
    DeserializationError,
    /// A key was not found in a dictionary.
    KeyNotFoundError,
    /// Maximum errno value.
    ///
    /// All errors will have a value less than this value and greater than 0.
    ErrnoMax,
}

impl fmt::Display for WeldRuntimeErrno {
    /// Just return the errno name.
    fn fmt(&self, f: &mut fmt::Formatter) -> fmt::Result {
        write!(f, "{:?}", self)
    }
}


/// Maintains information about a single Weld run.
#[derive(Debug,PartialEq)]
pub struct WeldRuntimeContext {
    /// Maps pointers to allocation size in bytes.
    allocations: FnvHashMap<Ptr, Layout>,
    /// An error code set for the context.
    errno: WeldRuntimeErrno,
    /// A result pointer set by the runtime.
    result: Ptr,
    /// The number of worker threads.
    nworkers: i32,
    /// A memory limit.
    memlimit: usize,
    /// Number of allocated bytes so far.
    ///
    /// This will always be equal to `allocations.values().sum()`.
    allocated: usize,
}

/// Private API used by the FFI.
impl WeldRuntimeContext {
    unsafe fn malloc(&mut self, size: i64) -> Ptr {
        if size == 0 {
            trace!("Alloc'd 0-size pointer (null)");
            return ptr::null_mut();
        }

        assert!(size >= 0);
        let size = size as usize;

        if self.allocated + size > self.memlimit {
            self.errno = WeldRuntimeErrno::OutOfMemory;
            panic!("Weld run ran out of memory (limit={}, attempted to allocate {}",
                   self.memlimit,
                   self.allocated + size);
        }
        let layout = Layout::from_size_align_unchecked(size as usize, DEFAULT_ALIGN);
        //let mem = Allocator.alloc(layout.clone());
        let mem = rsmalloc::smalloc(size as u64);

        self.allocated += layout.size();
        trace!("Alloc'd pointer {:?} ({} bytes)", mem, layout.size());

        self.allocations.insert(mem.clone(), layout);
        mem
    }

    unsafe fn realloc(&mut self, pointer: Ptr, size: i64) -> Ptr {

        if pointer == ptr::null_mut() {
            return self.malloc(size)
        }

        assert!(size >= 0);
        let size = size as usize;
        let old_layout = self.allocations.remove(&pointer).unwrap();
        if self.allocated - old_layout.size() + size > self.memlimit {
            self.errno = WeldRuntimeErrno::OutOfMemory;
            panic!("Weld run ran out of memory (limit={}, attempted to allocate {}",
                   self.memlimit,
                   self.allocated - old_layout.size() + size);
        }

        // Must pass *old* layout to realloc!
        //let mem = Allocator.realloc(pointer, old_layout.clone(), size);
        let mem = rsmalloc::srealloc(pointer, size as u64);
        let new_layout = Layout::from_size_align_unchecked(size, DEFAULT_ALIGN);

        self.allocated -= old_layout.size();
        self.allocated += new_layout.size();

        self.allocations.insert(mem, new_layout);
        mem
    }

    fn set_errno(&mut self, errno: WeldRuntimeErrno) {
        self.errno = errno;
        panic!("Weld runtime threw error: {}", self.errno)
    }

    fn set_result(&mut self, result: Ptr) {
        self.result = result;
    }

    fn result(&self) -> Ptr {
        self.result
    }

}

// Public API.
impl WeldRuntimeContext {
    /// Construct a new `WeldRuntimeContext`.
    pub fn new(nworkers: i32, memlimit: i64) -> WeldRuntimeContext {
        WeldRuntimeContext {
            allocations: FnvHashMap::default(),
            errno: WeldRuntimeErrno::Success,
            result: ptr::null_mut(),
            nworkers: nworkers,
            memlimit: memlimit as usize,
            allocated: 0,
        }
    }

    /// Free an allocated data value.
    ///
    /// Panics if the passed value was not allocated by the Weld runtime.
    pub unsafe fn free(&mut self, pointer: Ptr) {
        if pointer == ptr::null_mut() {
            trace!("Freed null pointer (no-op) in runst_free()");
            return;
        }

        let layout = self.allocations.remove(&pointer).unwrap();

        trace!("Freeing pointer {:?} ({} bytes) in runst_free()", pointer, layout.size());

        //Allocator.dealloc(pointer, layout.clone());
        rsmalloc::sfree(pointer);
        self.allocated -= layout.size();
    }

    /// Returns the number of bytes allocated by this Weld run.
    pub fn memory_usage(&self) -> i64 {
        self.allocated as i64
    }

    /// Returns a 64-bit ID identifying this run.
    pub fn run_id(&self) -> i64 {
        0
    }

    /// Returns the error code of this run.
    fn errno(&self) -> WeldRuntimeErrno {
        self.errno
    }

    /// Returns the number of worker threads set for this run.
    pub fn threads(&self) -> i32 {
        self.nworkers
    }

    /// Returns the memory limit of this run.
    pub fn memory_limit(&self) -> i64 {
        self.memlimit as i64
    }
}

impl Drop for WeldRuntimeContext {
    fn drop(&mut self) {
        // Free memory allocated by the run.
        trace!("Allocations: {}", self.allocations.len());
        unsafe {
            for (pointer, layout) in self.allocations.iter() {
                trace!("Freeing pointer {:?} ({} bytes) in drop()", *pointer, layout.size());
                Allocator.dealloc(*pointer, layout.clone());
            }
        }
    }
}

unsafe fn initialize() {
<<<<<<< HEAD
    // Hack to prevent symbols from being compiled out in a Rust binary.
    let mut x =  weld_runst_init as i64;
    x += weld_runst_set_result as i64;
    x += weld_runst_get_result as i64;
    x += weld_runst_malloc as i64;
    x += weld_runst_realloc as i64;
    x += weld_runst_free as i64;
    x += weld_runst_get_errno as i64;
    x += weld_runst_set_errno as i64;

    x += weld_runst_print_int as i64;
    x += weld_runst_print_ptr as i64;
    x += weld_runst_print as i64;

    trace!("Runtime initialized with hashed values {}", x);
}

#[no_mangle]
/// Initialize the runtime.
///
/// This call currently circumvents an awkward problem with binaries using Rust, where the FFI
/// below used by the Weld runtime is compiled out.
pub unsafe extern "C" fn weld_init() {
    ONCE.call_once(|| initialize());
    if INITIALIZE_FAILED {
        panic!("Weld runtime initialization failed")
    }
}

#[no_mangle]
/// Initialize the runtime if necessary, and then initialize run-specific information.
pub unsafe extern "C" fn weld_runst_init(nworkers: int32_t, memlimit: int64_t) -> WeldRuntimeContextRef {
    Box::into_raw(Box::new(WeldRuntimeContext::new(nworkers, memlimit)))
}

#[no_mangle]
/// Allocate memory using `libc` `malloc`, tracking memory usage information.
pub unsafe extern "C" fn weld_runst_malloc(run: WeldRuntimeContextRef, size: int64_t) -> Ptr {
    let run = &mut *run;
    run.malloc(size)
}

#[no_mangle]
/// Allocate memory using `libc` `remalloc`, tracking memory usage information.
pub unsafe extern "C" fn weld_runst_realloc(run: WeldRuntimeContextRef,
                                     ptr: Ptr,
                                     newsize: int64_t) -> Ptr {
    let run = &mut *run;
    run.realloc(ptr, newsize)
}

#[no_mangle]
/// Free memory using `libc` `free`, tracking memory usage information.
pub unsafe extern "C" fn weld_runst_free(run: WeldRuntimeContextRef, ptr: Ptr) {
    let run = &mut *run;
    run.free(ptr)
}

#[no_mangle]
/// Set the result pointer.
pub unsafe extern "C" fn weld_runst_set_result(run: WeldRuntimeContextRef, ptr: Ptr) {
    let run = &mut *run;
    run.set_result(ptr)
}

#[no_mangle]
/// Set the errno value.
pub unsafe extern "C" fn weld_runst_set_errno(run: WeldRuntimeContextRef,
                                              errno: WeldRuntimeErrno) {
    let run = &mut *run;
    run.set_errno(errno)
}

#[no_mangle]
/// Get the errno value.
pub unsafe extern "C" fn weld_runst_get_errno(run: WeldRuntimeContextRef) -> WeldRuntimeErrno {
    let run = &mut *run;
    run.errno()
}

#[no_mangle]
/// Get the result pointer.
pub unsafe extern "C" fn weld_runst_get_result(run: WeldRuntimeContextRef) -> Ptr {
    let run = &mut *run;
    run.result()
}

#[no_mangle]
/// Print a value from generated code.
pub unsafe extern "C" fn weld_runst_print(_run: WeldRuntimeContextRef, string: *const c_char) {
    let string = CStr::from_ptr(string).to_str().unwrap();
    println!("{} ", string);
}

#[no_mangle]
/// Print a value from generated code.
pub unsafe extern "C" fn weld_runst_print_int(_run: WeldRuntimeContextRef, i: uint64_t) {
    println!("{}", i);
}

#[no_mangle]
/// Print a pointer from generated code.
pub unsafe extern "C" fn weld_runst_print_ptr(_run: WeldRuntimeContextRef, p: uint64_t) {
    println!("Pointer: {:x}", p);
=======
    ONCE.call_once(|| {
        // Hack to prevent symbols from being compiled out in a Rust binary.
        let mut x =  weld_runst_init as i64;
        x += weld_runst_set_result as i64;
        x += weld_runst_get_result as i64;
        x += weld_runst_malloc as i64;
        x += weld_runst_realloc as i64;
        x += weld_runst_free as i64;
        x += weld_runst_get_errno as i64;
        x += weld_runst_set_errno as i64;

        x += weld_runst_print_int as i64;
        x += weld_runst_print as i64;
        trace!("Runtime initialized with hashed values {}", x);
    });
>>>>>>> 2acdbb2f
}<|MERGE_RESOLUTION|>--- conflicted
+++ resolved
@@ -243,8 +243,7 @@
 }
 
 unsafe fn initialize() {
-<<<<<<< HEAD
-    // Hack to prevent symbols from being compiled out in a Rust binary.
+    ONCE.call_once(|| {    // Hack to prevent symbols from being compiled out in a Rust binary.
     let mut x =  weld_runst_init as i64;
     x += weld_runst_set_result as i64;
     x += weld_runst_get_result as i64;
@@ -258,7 +257,8 @@
     x += weld_runst_print_ptr as i64;
     x += weld_runst_print as i64;
 
-    trace!("Runtime initialized with hashed values {}", x);
+        trace!("Runtime initialized with hashed values {}", x);
+    });
 }
 
 #[no_mangle]
@@ -348,21 +348,4 @@
 /// Print a pointer from generated code.
 pub unsafe extern "C" fn weld_runst_print_ptr(_run: WeldRuntimeContextRef, p: uint64_t) {
     println!("Pointer: {:x}", p);
-=======
-    ONCE.call_once(|| {
-        // Hack to prevent symbols from being compiled out in a Rust binary.
-        let mut x =  weld_runst_init as i64;
-        x += weld_runst_set_result as i64;
-        x += weld_runst_get_result as i64;
-        x += weld_runst_malloc as i64;
-        x += weld_runst_realloc as i64;
-        x += weld_runst_free as i64;
-        x += weld_runst_get_errno as i64;
-        x += weld_runst_set_errno as i64;
-
-        x += weld_runst_print_int as i64;
-        x += weld_runst_print as i64;
-        trace!("Runtime initialized with hashed values {}", x);
-    });
->>>>>>> 2acdbb2f
 }